<<<<<<< HEAD
v2.1.UNSTABLE 2011-xx-xx  Timo Sirainen <tss@iki.fi>

	* Plugins now use UTF-8 mailbox names rather than mUTF-7:
	  acl, autocreate, expire, trash, virtual

	+ imapc (= IMAP client) storage allows using a remote IMAP server to
	  be used as storage. This allows using Dovecot as a smart (caching)
	  proxy or using dsync to do migration from remote IMAP server.
	+ Autocreate plugin creates/subscribes mailboxes physically only when
	  the mailbox is opened for the first time. Mailbox listing shows the
	  autocreated mailboxes even if they don't physically exist.
	- listescape plugin works perfectly now
	- virtual storage: Fixed saving multiple mails in a transaction
	  (e.g. copy multiple messages).
	- dsync: Saved messages' save-date was set to 1970-01-01.
=======
v2.0.12 2011-04-12  Timo Sirainen <tss@iki.fi>

	+ doveadm: Added "move" command for moving mails between mailboxes.
	+ virtual: Added support for "+mailbox" entries that clear \Recent
	  flag from messages (default is to preserve them).
	- dbox: Fixes to handling external attachments
	- dsync: More fixes to avoid hanging with remote syncs
	- dsync: Many other syncing/correctness fixes
	- doveconf: v2.0.10 and v2.0.11 didn't output plugin {} section right

v2.0.11 2011-03-07  Timo Sirainen <tss@iki.fi>

	* dotlock_use_excl setting's default was accidentally "no" in all
	  v2.0.x releases, instead of "yes" as in v1.1 and v1.2. Changed it
	  back to "yes."

	- v2.0.10: LDAP support was broken
	- v2.0.10: dsyncing to remote often hanged (timed out in 15 mins)

v2.0.10 2011-03-04  Timo Sirainen <tss@iki.fi>

	* LMTP: For user+detail@domain deliveries, the +detail is again written
	  to Delivered-To: header.
	* Skip auth penalty checks from IPs in login_trusted_networks.
>>>>>>> d70af602

	+ Added submission_host setting to send mails via SMTP instead of
	  via sendmail binary.
	+ Added doveadm acl get/set/delete commands for ACL manipulation,
	  similar to how IMAP ACL extension works.
	+ Added doveadm acl debug command to help debug and fix problems
	  with why shared mailboxes aren't working as expected.
	- IMAP: Fixed hangs with COMPRESS extension
	- IMAP: Fixed a hang when trying to COPY to a nonexistent mailbox. 
	- IMAP: Fixed hang/crash with SEARCHRES + pipelining $.
	- IMAP: Fixed assert-crash if IDLE+DONE is sent in same TCP packet. 
	- LMTP: Fixed sending multiple messages in a session.
	- doveadm: Fixed giving parameters to mail commands. 
	- doveadm import: Settings weren't correctly used for the
	  import storage.
	- dsync: Fixed somewhat random failures with saving messages to
	  remote dsync.
	- v2.0.9: Config reload didn't notify running processes with
	  shutdown_clients=no, so they could have kept serving new clients
	  with old settings.

v2.0.9 2011-01-13  Timo Sirainen <tss@iki.fi>

	- Linux: Fixed a high system CPU usage / high context switch count
	  performance problem
	- Maildir: Avoid unnecessarily reading dovecot-uidlist while opening
	  mailbox.
	- Maildir: Fixed renaming child mailboxes when namespace had a prefix.
	- mdbox: Don't leave partially written messages to mdbox files when
	  aborting saving.
	- Fixed master user logins when using userdb prefetch
	- lda: Fixed a crash when trying to send "out of quota" reply
	- lmtp: If delivering duplicate messages to same user's INBOX,
	  create different GUIDs for them. This helps to avoid duplicate
	  POP3 UIDLs when pop3_uidl_format=%g.
	- virtual storage: Fixed saving multiple mails in a transaction
	  (e.g. copy multiple messages).
	- dsync: Saved messages' save-date was set to 1970-01-01.

v2.0.8 2010-12-03  Timo Sirainen <tss@iki.fi>

	* Services' default vsz_limits weren't being enforced correctly in
	  earlier v2.0 releases. Now that they are enforced, you might notice
	  that the default limits are too low and you need to increase them.
	  This problem will show up in logs as "out of memory" errors.
	  See default_vsz_limit and service { vsz_limit } settings.
	* LMTP: In earlier versions if mail was delivered to user+detail@domain
	  address, LMTP server always attempted to deliver the mail to mailbox
	  named "detail". This was rather unintentional and shouldn't have been
	  the default. lmtp_save_to_detail_mailbox=yes setting now preserves
	  this behavior (default is no).

	+ Added systemd support (configure --with-systemdsystemunitdir).
	  Based on patch by Christophe Fergeau.
	+ Replaced broken mbox-snarf plugin with a new more generic snarf
	  plugin.
	- dbox: Fixes to handling external mail attachments
	- verbose_proctitle=yes didn't work for all processes in v2.0.7
	- imap, pop3: When service { client_count } was larger than 1, the
	  log messages didn't use the correct prefix. Last logged in user's
	  prefix was always used, regardless of what user's session actually
	  logged it. Now the proper log prefix is always used.
	- MySQL: Only the first specified host was ever used

v2.0.7 2010-11-08  Timo Sirainen <tss@iki.fi>

	* master: default_process_limit wasn't actually used anywhere,
	  rather the default was unlimited. Now that it is enforced, you might
	  notice that the default limit is too low and you need to increase it.
	  Dovecot logs a warning when this happens.
	* mail-log plugin: Log mailbox name as virtual name rather than
	  physical name (e.g. namespace prefix is included in the name)

	+ doveadm dump: Added imapzlib type to uncompress IMAP's
	  COMPRESS DEFLATE I/O traffic (e.g. from rawlog).
	- IMAP: Fixed LIST-STATUS when listing subscriptions with
	  subscriptions=no namespaces. 
	- IMAP: Fixed SELECT QRESYNC not to crash on mailbox close if a lot of
	  changes were being sent. 
	- quota: Don't count virtual mailboxes in quota
	- doveadm expunge didn't always actually do the physical expunging
	- Fixed some index reading optimizations introduced by v2.0.5.
	- LMTP proxying fixes

v2.0.6 2010-10-21  Timo Sirainen <tss@iki.fi>

	* Pre-login CAPABILITY includes IDLE again. Mainly to make Blackberry
	  servers happy.
	* auth: auth_cache_negative_ttl default was 0 in earlier v2.0.x, but it
	  was supposed to be 1 hour as in v1.x. Changed it back to 1h.
	  If you want it disabled, make sure doveconf shows it as 0.

	+ dbox: Added support for saving mail attachments to external files,
	  with also support for single instance storage. This feature hasn't
	  had much testing yet, so be careful with it.
	+ doveadm: Added import command for importing mails from other storages.
	+ Reduced NFS I/O operations for index file accesses
	+ dbox, Maildir: When copying messages, copy also already cached fields
	  from dovecot.index.cache
	+ mdbox: Added mdbox_preallocate_space setting (Linux+ext4/XFS only)
	- Maildir: LDA/LMTP assert-crashed sometimes when saving a mail.
	- Fixed leaking fds when writing to dovecot.mailbox.log.
	- Fixed rare dovecot.index.cache corruption
	- IMAP: SEARCH YOUNGER/OLDER wasn't working correctly

v2.0.5 2010-10-01  Timo Sirainen <tss@iki.fi>

	* acl: Fixed the logic of merging multiple ACL entries. Now it works as
	  documented, while previously it could have done slightly different
	  things depending on the order of the entries.
	* virtual: Allow opening virtual mailboxes that refer to non-existing
	  mailboxes. It seems that the benefits of this outweigh the lack of
	  error message when typoing a mailbox name.

	+ Added some disk I/O optimizations to Maildir and index code. They're
	  especially helpful with short-lived connections like POP3.
	+ pop3: Added pop3_fast_size_lookups setting.
	- doveconf sometimes failed with complaining about missing ssl_key
	  setting, causing e.g. dovecot-lda to fail.
	- lda: If there's an error in configuration, doveconf didn't exit with
	  EX_TEMPFAIL as it should have.
	- sdbox: Fixed memory leak when copying messages with hard links. 
	- zlib + sdbox combination didn't work
	- zlib: Fixed several crashes, which mainly showed up with mbox.
	- quota: Don't crash if user has quota disabled, but plugin loaded.
	- doveadm fetch uid was actually returning sequence, not uid.
	- v2.0.4's subscription listing ignored (and logged a warning about)
	  subscriptions=no namespaces' entries in some configurations.
	  (So listing shared mailboxes' subscriptions could have been broken.)
	- acl: Fixed crashing when sometimes listing shared mailboxes via
	  dict proxy.

v2.0.4 2010-09-26  Timo Sirainen <tss@iki.fi>

	* multi-dbox: If :INDEX=path is specified, keep
	  storage/dovecot.map.index* files also in the index path rather than
	  in the main storage directory.

	  WARNING: if you specified :INDEX= with earlier mdbox installation,
	  you must now manually move the storage indexes to the expected
	  directory! Otherwise Dovecot won't see them and will rebuild the
	  indexes, possibly unexpunging some mails.

	- Maildir: Copying messages with hard links sometimes caused the
	  source maildir's entire tmp/ directory to be renamed to destination
	  maildir as if it were a message.
	- Maildir: v2.0.3 broke expunging copied messages sometimes
	- Maildir: INBOX whose tmp/ directory was lost couldn't be opened
	- single-dbox: Messages weren't copied with hard links
	- vpopmail support is hopefully working again.
	- dsync: POP3 UIDLs weren't copied with Maildir
	- dict file: Fixed fd leak (showed up easily with LMTP + quota)

v2.0.3 2010-09-17  Timo Sirainen <tss@iki.fi>

	* dovecot-lda: Removed use of non-standard Envelope-To: header as a
	  default for -a. Set lda_original_recipient_header=Envelope-To to
	  returns the old behavior.

	+ Added support for reverse quota warnings (i.e. when quota goes back
	  under the limit). This is enabled by adding '-' to beginning of
	  quota_warning value. Based on patch by Jeroen Koekkoek.
	+ dovecot-lda: Added lda_original_recipient_header setting, which is
	  used for getting original recipient if -a isn't used.
	+ dovecot-lda: Added -r parameter to specify final recipient address.
	  (It may differ from original address for e.g. aliases.)
	+ Maildir: uidlist file can now override message's GUID, making it
	  possible for multiple messages in a mailbox to have the same GUID.
	  This also fixes dsync's message conflict resolution.
	- dovecot-lda: If destination user isn't found, exit with EX_NOUSER,
	  not EX_TEMPFAIL.
	- dsync: Fixed handling \Noselect mailboxes
	- Fixed an infinite loop introduced by v2.0.2's message parser changes.
	- Fixed a crash introduced by v2.0.2's istream-crlf changes.

v2.0.2 2010-09-08  Timo Sirainen <tss@iki.fi>

	* vpopmail support is disabled for now, since it's broken. You can use
	  it via checkpassword support or its sql/ldap database directly.

	- maildir: Fixed "duplicate uidlist entry" errors that happened at
	  least with LMTP when mail was delivered to multiple recipients
	- Deleting ACLs didn't cause entries to be removed from acl_shared_dict
	- mail_max_lock_timeout setting wasn't working with all locks
	- auth_cache_size setting's old-style value wasn't autoconverted
	  and it usually also caused a crash

v2.0.1 2010-08-24  Timo Sirainen <tss@iki.fi>

	* When dsync is started as root, remote dsync command is now also
	  executed as root instead of with dropped privileges.

	- IMAP: QRESYNC parameters for SELECT weren't handled correctly.
	- UTF-8 string validity checking wasn't done correctly (e.g.
	  mailbox names in Sieve fileinto)
	- dsync: Fixed a random assert-crash with remote dsyncing

v2.0.0 2010-08-16  Timo Sirainen <tss@iki.fi>

	* Dovecot uses two system users for internal purposes now by default:
	  dovenull and dovecot. You need to create the dovenull user or change
	  default_login_user setting.
	* Global ACLs are now looked up using namespace prefixes. For example
	  if you previously had INBOX. namespace prefix and a global ACL for
	  "INBOX.Sent", it's now looked up from "INBOX.Sent" file instead of
	  "Sent" as before.
	* Maildir: File permissions are no longer based on dovecot-shared file,
	  but the mailbox directory.

	+ Redesigned master process. It's now more modular and there is less
	  code running as root.
	+ Configuration supports now per-local/remote ip/network settings.
	+ dsync utility does a two-way mailbox synchronization.
	+ LMTP server and proxying.
	+ Added mdbox (multi-dbox) mail storage backend.
	+ doveadm utility can be used to do all kinds of administration
	  functions. Old dovecotpw and *view utilities now exist in its
	  subcommands.
	+ imap and pop3 processes can now handle multiple connections.
	+ IMAP: COMPRESS=DEFLATE is supported by imap_zlib plugin
	+ director service helps NFS installations to redirect users always
	  to same server to avoid corruption

v2.0.rc6 2010-08-13  Timo Sirainen <tss@iki.fi>

	- dict quota didn't always decrease quota when messages were expunged
	- Shared INBOX wasn't always listed with FS layout

v2.0.rc5 2010-08-09  Timo Sirainen <tss@iki.fi>

	- Using more than 2 plugins could have caused broken behavior
	  (more fixes for this)
	- Listescape plugin fixes
	- mbox: Fixed a couple of assert-crashes
	- mdbox: Fixed potential assert-crash when saving multiple messages
	  in one transaction.

v2.0.rc4 2010-08-04  Timo Sirainen <tss@iki.fi>

	+ director: Added director_doveadm_port for accepting doveadm
	  TCP connections. 
	+ doveadm: Added client/server architecture support for running mail
	  commands. Enable this by setting doveadm_worker_count to non-zero.
	+ mail-log: Added support for mailbox_create event.
	+ imap_capability = +XFOO BAR can be used to add capabilities instead
	  of replacing the whole capability string.
	+ virtual storage: Added support for IDLE notifications. 
	- doveadm mailbox status: Fixed listing non-ASCII mailbox names. 
	- doveadm fetch: Fixed output when fetching message header or body
	- doveadm director map/add/remove: Fixed handling IP address as
	  parameter. 
	- dsync: A few more fixes

v2.0.rc3 2010-07-20  Timo Sirainen <tss@iki.fi>

	* Single-dbox is now called "sdbox" instead of "dbox".
	  "dbox" will stay as an alias for it for now.

	+ Added mail_temp_dir setting, used by deliver and lmtp for creating
	  temporary mail files. Default is /tmp.
	+ doveadm: Added "director map" command to list user -> host mappings.
	- imap: Fixed checking if list=children namespace has children.
	- director: If all login processes died, director stopped reading
	  proxy-notify input and caused future login processes to hang
	- mail_log plugin configuration was broken
	- Using more than 2 plugins could have caused broken behavior
	- mdbox: Race condition fixes related to copying and purging
	- dsync: Lots of fixes

v2.0.rc2 2010-07-09  Timo Sirainen <tss@iki.fi>

	- Fixed a crash with empty mail_plugins
	- Fixed sharing INBOX to other users
	- mdbox: Rebuilding storage was broken in rc1
	- dsync was broken for remote syncs in rc1
	- director+LMTP proxy wasn't working correctly
	- v1.x config parser failed with some settings if pigeonhole wasn't
	  installed.
	- virtual: If non-matching messages weren't expunged within same
	  session, they never got expunged.

v2.0.rc1 2010-07-02  Timo Sirainen <tss@iki.fi>

	* See v2.0.0 notes

v1.2.6 2009-10-05  Timo Sirainen <tss@iki.fi>

	* Upgraded to Unicode 5.2.0

	+ Added authtest utility for doing passdb and userdb lookups.
	+ login: ssl_security string now also shows the used compression.
	- quota: Don't crash with non-Maildir++ quota backend.
	- imap proxy: Fixed crashing with some specific password characters.
	- dovecot --exec-mail was broken.
	- Avoid assert-crashing when two processes try to create index at the
	  same time.

v1.2.5 2009-09-13  Timo Sirainen <tss@iki.fi>

	* Authentication: DIGEST-MD5 and RPA mechanisms no longer require
	  user's login realm to be listed in auth_realms. It only made
	  configuration more difficult without really providing extra security.
	* zlib plugin: Don't allow clients to save compressed data directly.
	  This prevents users from exploiting (most of the) potential security
	  holes in zlib/bzlib.

	+ Added pop3_save_uidl setting.
	+ dict quota: When updating quota and user isn't already in dict,
	  recalculate and save the quota.
	- file_set_size() was broken with OSes that didn't support
	  posix_fallocate() (almost everyone except Linux), causing all kinds
	  of index file errors.
	- v1.2.4 index file handling could have caused an assert-crash
	- IMAP: Fixes to QRESYNC extension.
	- virtual plugin: Crashfix
	- deliver: Don't send rejects to any messages that have Auto-Submitted
	  header. This avoids emails loops.
	- Maildir: Performance fixes, especially with maildir_very_dirty_syncs.
	- Maildir++ quota: Limits weren't read early enough from maildirsize
	  file (when quota limits not enforced by Dovecot)
	- Message decoding fixes (mainly for IMAP SEARCH, Sieve).

v1.2.4 2009-08-17  Timo Sirainen <tss@iki.fi>

	* acl: When looking up ACL defaults, use global/local default files
	  if they exist. So it's now possible to set default ACLs by creating
	  dovecot-acl file to the mail root directory.

	+ imap/pop3 proxy: If proxy destination is known to be down,
	  fail connections to it immediately.
	+ imap/pop3 proxy: Added proxy_timeout passdb extra field to specify
	  proxy's connect timeout.
	- Fixed a crash in index file handling.
	- Fixed a crash in saving messages where message contained a CR
	  character that wasn't followed by LF (and the CR happened to be the
	  last character in an internal buffer).
	- v1.2.3 crashed when listing shared namespace prefix.
	- listescape plugin: Several fixes.
	- autocreate plugin: Fixed autosubscribing to mailboxes in
	  subscriptions=no namespaces.

v1.2.3 2009-08-07  Timo Sirainen <tss@iki.fi>

	* Mailbox names with control characters can't be created anymore.
	  Existing mailboxes can still be accessed though.

	+ Allow namespace prefix to be opened as mailbox, if a mailbox
	  already exists in the root dir.
	- Maildir: dovecot-uidlist was being recreated every time a mailbox
	  was accessed, even if nothing changed.
	- listescape plugin was somewhat broken
	- Compiling fixes for non-Linux/BSDs
	- imap: tb-extra-mailbox-sep workaround was broken.
	- ldap: Fixed hang when >128 requests were sent at once.
	- fts_squat: Fixed crashing when searching virtual mailbox.
	- imap: Fixed THREAD .. INTHREAD crashing.

v1.2.2 2009-07-27  Timo Sirainen <tss@iki.fi>

	* GSSAPI: More changes to authentication. Hopefully good now.
	* lazy_expunge plugin: Drop \Deleted flag when moving message.

	+ dovecot -n/-a now outputs also lda settings.
	+ dovecot.conf !include now supports globs (e.g.
	  !include /etc/dovecot/*.conf). Based on patch by Thomas Guthmann.
	+ acl: Support spaces in user/group identifiers.
	+ shared mailboxes: If only %%n is specified in prefix, default to
	  current user's domain.
	- Dovecot master process could hang if it received signals too rapidly.
	- Fixed "corrupted index cache file" errors (and perhaps others) caused
	  by e.g. IMAP's FETCH BODY[] command.
	- IMAP: When QRESYNC is enabled, don't crash when a new mail is
	  received while IDLEing.
	- IMAP: FETCH X-* parameters weren't working.
	- Maildir++ quota: Quota was sometimes updated wrong when it was
	  being recalculated.
	- Searching quoted-printable message body internally converted "_"
	  characters to spaces and didn't match search keys with "_".
	- Messages in year's first/last day may have had broken timezones
	  with OSes not having struct tm->tm_gmtoff (e.g. Solaris).
	- virtual plugin: If another session adds a new mailbox to index,
	  don't crash.

v1.2.1 2009-07-09 Timo Sirainen <tss@iki.fi>

	* GSSAPI: Changed logging levels and improved the messages.
	  Changed the way cross-realm authentication handling is done,
	  hopefully it's working now for everyone.
	* imap/pop3 logins now fail if home directory path is relative.
	  v1.2.0 deliver was already failing with these and they could have
	  caused problems even with v1.1.
	* IMAP: Custom authentication failure messages are now prefixed with
	  [ALERT] to get more clients to actually show them.

	+ Improved some error messages.
	- pop3: AUTH PLAIN was broken when SASL initial response wasn't given.
	- mbox: New mailboxes were created with UIDVALIDITY 1.
	- quota-fs was defaulting to group quota instead of user quota.
	- Fixed ACLs to work with mbox.
	- Fixed fchmod(-1, -1) errors with BSDs
	- convert plugin / convert-tool: Fixed changing hierarchy separators
	  in mailbox names when alt_hierarchy_char isn't set.

v1.2.0 2009-07-01 Timo Sirainen <tss@iki.fi>

	* When creating files or directories to mailboxes, Dovecot now uses
	  the mailbox directory's permissions and GID for them. Previous
	  versions simply used 0600 mode always. For backwards compatibility
	  dovecot-shared file's permissions still override these with Maildir.
	* SQL dictionary (quota) configuration file is different than in v1.1.
	  See doc/dovecot-dict-sql-example.conf for the new format.
	* deliver -m: Mailbox name is now assumed to be in UTF-8 format,
	  not modified-UTF7. Stephan Bosch's new Sieve implementation also
	  assumes UTF-8 format in fileinto parameters.

	+ Full support for shared mailboxes and IMAP ACL extension.
	  The code is mainly from Sascha Wilde and Bernhard Herzog.
	+ IMAP: Added support for extensions: CONDSTORE, QRESYNC, ESEARCH,
	  ESORT, SEARCHRES, WITHIN, ID and CONTEXT=SEARCH.
	+ SEARCH supports INTHREAD search key, but the rest of the INTHREAD
	  draft isn't implemented yet so it's not advertised in capability.
	+ THREAD REFS algorithm where threads are sorted by their latest
	  message instead of the thread root message. There is also no base
	  subject merging.
	+ IMAP: Implemented imap-response-codes draft.
	+ Thread indexes for optimizing IMAP THREAD command and INTHREAD
	  search key.
	+ Added userdb checkpassword (by Sascha Wilde)
	+ Virtual mailboxes: http://wiki.dovecot.org/Plugins/Virtual
	+ Autocreate plugin: http://wiki.dovecot.org/Plugins/Autocreate
	+ Listescape plugin: http://wiki.dovecot.org/Plugins/Listescape

v1.2.rc8 2009-06-30 Timo Sirainen <tss@iki.fi>

	- Fixed building LDAP as plugin
	- Fixed starting up in OS X

v1.2.rc7 2009-06-27 Timo Sirainen <tss@iki.fi>

	* Removed configure --with-deliver, --with-pop3d and --disable-ipv6
	  parameters.

	+ Improved permission related error messages.
	- mbox: Don't write garbage to mbox if message doesn't have a body.
	- virtual: Fixed saving messages with keywords.
	- virtual: Fixed infinite looping bug.
	- zlib: Fixed error handling.

v1.2.rc6 2009-06-22 Timo Sirainen <tss@iki.fi>

	* imap proxy: Pass through to client unexpected untagged replies
	  from remote server (e.g. alerts).
	* Solr: Don't use "any" copyfield, it doubles the index size.
	* mail_location: Allow using ":" characters in dir names by escaping
	  it as "::".

	- mbox: Don't crash with invalid From_-lines.
	- IMAP: Don't crash if IDLE command is pipelined after a long-running
	  UID FETCH or UID SEARCH.
	- ACL / shared mailbox fixes
	- Some metadata files were incorrectly getting 0666 permissions.

v1.2.rc5 2009-06-04 Timo Sirainen <tss@iki.fi>

	* auth_cache_negative_ttl is now used also for password mismatches
	  (currently only with plaintext authentication mechanisms).

	+ Added support for EXTERNAL SASL mechanism.
	+ FETCH X-SAVEDATE can now be used to get messages' save timestamps
	+ deliver_log_format: %s is now in UTF8
	- If message body started with a space, some operations could have
	  assert-crashed.
	- Fixed using LDAP support as a plugin
	- Fixes to virtual mailboxes.

v1.2.rc4 2009-05-17 Timo Sirainen <tss@iki.fi>

	* If /dev/arandom exists, use it instead of /dev/urandom (OpenBSD).
	* When logging to a file, the lines now start with a timestamp instead
	  of "dovecot: " prefix.

	+ IMAP: When multiple commands are pipelined, try harder to combine
	  their mailbox syncing together. For example with Maildir pipelining
	  STORE 1:* +FLAGS \Deleted and EXPUNGE commands the files won't
	  be unnecessarily rename()d before being unlink()ed.
	+ imap-proxy: Send backend's CAPABILITY if it's different from what
	  was sent to client before.
	+ IMAP: struct mail now keeps track of all kinds of statistics, such
	  as number of open()s, stat()s, bytes read, etc. These fields could
	  be exported by some kind of a statistics plugin (not included yet).
	+ IMAP: SEARCH command now dynamically figures out how to run about
	  0.20 .. 0.25 seconds before seeing if there's other work to do.
	  This makes the SEARCH performance much better.
	- Fixes to shared mailbox handling.
	- Fixes to virtual mailboxes.
	- THREAD command could have crashed.
	- Fixes to expire-tool.
	- mbox: Don't break if From_-line is preceded by CRLF (instead of LF).
	- dict process wasn't restarted after SIGHUP was sent to master.

v1.2.rc3 2009-04-16 Timo Sirainen <tss@iki.fi>

	* IMAP proxy no longer simply forwards tagged reply from
	  remote authentication command. It's now done only if the remote
	  server sent a [resp-code], otherwise all failure strings are
	  converted to Dovecot's "Authentication failed." to make sure that
	  if remote isn't using Dovecot it won't reveal user's existence.

	+ Quota roots can now specify which namespace's quota they're
	  tracking. This is probably the most useful for giving public
	  namespaces a quota.
	+ Added imap_idle_notify_interval setting.
	- Fixes to shared mailbox handling
	- Fixes to virtual mailboxes
	- Fixed compiling with some FreeBSD and NetBSD versions
	- THREAD REFS still might have returned one (0) at the beginning.
	- deliver wasn't using mail_access_groups setting.
	- Fixed some error handling in maildir and index code.

v1.2.rc2 2009-04-03  Timo Sirainen <tss@iki.fi>

	- rquota.x file was missing from rc1 distribution, causing compiling
	  to fail.

v1.2.rc1 2009-04-03  Timo Sirainen <tss@iki.fi>

	* See v1.2.0 notes

v1.1.5 2008-10-22  Timo Sirainen <tss@iki.fi>

	* Dovecot prints an informational message about authentication problems
	  at startup. The message goes away after the first successful
	  authentication. This hopefully reduces the number of "Why doesn't
	  my authentication work?" questions.

	+ Maildir/dbox: Try harder to assign unique UIDVALIDITY values to
	  mailboxes to avoid potential problems when recreating or renaming
	  mailboxes. The UIDVALIDITY is tracked using dovecot-uidvalidity*
	  files in the mail root directory.
	+ Many logging improvements
	- In some conditions Dovecot could have stopped using existing cache
	  file and never used it again until it was deleted.
	- pop3 + Maildir: Make sure virtual sizes are always written to
	  dovecot-uidlist. This way if the indexes are lost Dovecot will never
	  do a huge amount of work to recalculate them.
	- mbox: Fixed listing mailboxes in namespaces with prefix beginning
	  with '~' or '/' (i.e. UW-IMAP compatibility namespaces didn't work).
	- dict quota: Don't crash when recalculating quota (when quota warnings
	  enabled).
	- Fixes to handling "out of disk space/quota" failures.
	- Blocking passdbs/userdbs (e.g. PAM, MySQL) could have failed lookups
	  sometimes when auth_worker_max_request_count was non-zero.
	- Fixed compiling with OpenBSD

v1.1.4 2008-10-05  Timo Sirainen <tss@iki.fi>

	- SORT: Yet another assert-crashfix when renumbering index sort IDs.
	- ACL plugin fixes: Negative rights were actually treated as positive
	  rights. 'k' right didn't prevent creating parent/child/child mailbox.
	  ACL groups weren't working.
	- Maildir++ quota: Fixes to rebuilding when quota limit wasn't
	  specified in Dovecot (0 limit or limit read from maildirsize).
	- mbox: Several bugfixes causing errors and crashes.
	- Several fixes to expire plugin / expire-tool.
	- lock_method=dotlock could have deadlocked with itself.
	- Many error handling fixes and log message improvements.

v1.1.3 2008-09-02  Timo Sirainen <tss@iki.fi>

	* mail_max_userip_connections limit no longer applies to master user
	  logins.

	+ login_log_format_elements: Added %k to show SSL protocol/cipher
	  information. Not included by default.
	+ imap/pop3-proxy: If auth_verbose=yes, log proxy login failures.
	+ deliver: Added -s parameter to autosubscribe to autocreated mailboxes.
	- message parser fixes - hopefully fixes an infinite looping problem
	- SORT: One more assert-crashfix when renumbering index sort IDs.
	- mbox: Saving may have truncated the mail being saved
	- mbox: Several other bugfixes
	- mail_full_filesystem_access=yes was broken when listing mailboxes
	  (it still is with maildir++ layout).
	- maildirlock utility was somewhat broken
	- zlib plugin: bzip2 support was somewhat broken
	- NFS: Make sure writing to files via output streams don't
	  assert-crash when write() returns only partial success.

v1.1.2 2008-07-24  Timo Sirainen <tss@iki.fi>

	+ Added full text search indexing support for Apache Lucene Solr
	  server: http://wiki.dovecot.org/Plugins/FTS/Solr
	+ IMAP SORT: Added X-SCORE sort key for use with Solr searches.
	+ zlib plugin supports now bzip2 also.
	+ quota: All backends now take noenforcing parameter.
	+ Maildir: Add ,S=<size> to maildir filename whenever quota plugin
	  is loaded, even when not using Maildir++ quota.
	+ deliver: Allow lda section to override plugin settings.
	+ deliver: Giving a -m <namespace prefix> parameter now silently saves
	  the mail to INBOX. This is useful for e.g. -m INBOX/${extension}
	+ Added a new maildirlock utility for write-locking Dovecot Maildir.
	+ dict-sql: Support non-MySQL databases by assuming they implement the
	  "INSERT .. ON DUPLICATE KEY" using an INSERT trigger.
	- SORT: Fixed several crashes/errors with sort indexing.
	- IMAP: BODYSTRUCTURE is finally RFC 3501 compliant. Earlier versions
	  didn't include Content-Location support.
	- IMAP: Fixed bugs with listing INBOX.
	- Maildir: maildirfolder file wasn't created when dovecot-shared
	  file existed on the root directory
	- deliver didn't expand %variables in namespace location settings.
	- zlib: Copying non-compressed messages resulted in empty mails
	  (except when hardlink-copying between maildirs).
	- mbox-snarf plugin was somewhat broken
	- deliver + Maildir: If uidlist couldn't be locked while saving,
	  we might have assert-crashed
	- mbox: Fixed an assert-crash with \Recent flag handling

v1.1.1 2008-06-22  Timo Sirainen <tss@iki.fi>

	- Maildir: When migrating from v1.0 with old format dovecot-uidlist
	  files, Dovecot may have appended lines to it using the new format and
	  later broken with "UID larger than next_uid" error.

v1.1.0 2008-06-21  Timo Sirainen <tss@iki.fi>

No changes since v1.1.rc13. Below are the largest changes since v1.0:

	* After Dovecot v1.1 has modified index or dovecot-uidlist files,
	  they can't be opened anymore with Dovecot versions earlier than
	  v1.0.2.
	* See doc/wiki/Upgrading.1.1.txt (or for latest changes,
	  http://wiki.dovecot.org/Upgrading/1.1) for list of changes since
	  v1.0 that you should be aware of when upgrading.

	+ IMAP: Added support for UIDPLUS and LIST-EXTENDED extensions.
	+ IMAP SORT: Sort keys are indexed, which makes SORT commands faster.
	+ When saving messages, update cache file immediately with the data
	  that we expect client to fetch later.
	+ NFS caches are are flushed whenever needed. See mail_nfs_storage and
	  mail_nfs_index settings.
	+ Out of order command execution (SEARCH, FETCH, LIST), nonstandard
	  command cancellation (X-CANCEL <tag>)
	+ IMAP: STATUS-IN-LIST draft implementation
	+ Expire plugin can be used to keep track of oldest messages in
	  specific mailboxes. A nightly run can then quickly expunge old
	  messages from the mailboxes that have them. The tracking is done
	  using lib-dict, so you can use either Berkeley DB or SQL database.
	+ Namespaces are supported everywhere now.
	+ Namespaces have new list and subscriptions settings.
	+ Full text search indexing support with Lucene and Squat backends.
	+ OTP and S/KEY authentication mechanisms (by Andrey Panin).
	+ mbox and Maildir works with both Maildir++ and FS layouts. You can
	  change these by appending :LAYOUT=maildir++ or :LAYOUT=fs to
	  mail_location.
	+ LDAP: Support templates in pass_attrs and user_attrs
	+ Support for listening in multiple IPs/ports.
	+ Quota plugin rewrite: Support for multiple quota roots, warnings,
	  allow giving storage size in bytes or kilo/mega/giga/terabytes,
	  per-mailbox quota rules.
	+ Filesystem quota backend supports inode limits, group quota and
	  RPC quota for NFS.
	+ SEARCH and SORT finally compare non-ASCII characters
	  case-insensitively. We use i;unicode-casemap algorithm.
	+ Config files support splitting values to multiple lines with \

v1.1.rc13 2008-06-20  Timo Sirainen <tss@iki.fi>

	- mbox: Fixed a crash when adding a new X-IMAPbase: header with
	  keywords.
	- Message parser: Fixed assert-crash if cached MIME structure was
	  broken.
	- Squat: Potential crashfix with mmap_disable=yes.

v1.1.rc12 2008-06-19  Timo Sirainen <tss@iki.fi>

	- mbox: Don't give "Can't find next message offset" warnings when
	  plugin (e.g. quota) accesses the message being saved.
	- deliver: Settings inside protocol imap {} weren't ignored.

v1.1.rc11 2008-06-19  Timo Sirainen <tss@iki.fi>

	- dovecot-uidlist is now recreated if it results in file shrinking
	  over 25%.
	- Some other minor fixes

v1.1.rc10 2008-06-13  Timo Sirainen <tss@iki.fi>

	* LIST X-STATUS renamed to LIST STATUS and fixed its behavior with
	  LIST-EXTENDED options. It's now compatible with STATUS-IN-LIST
	  draft 00.

	- Message parsing could have sometimes produced incorrect results,
	  corrupting BODY/BODYSTRUCTURE replies and perhaps others.
	- SORT: Fixed several bugs
	- FreeBSD 7.0: Environment clearing wasn't working correctly.
	  This caused "environment corrupted" problems at least with deliver
	  trying to call sendmail and running Dovecot from inetd.
	- HP-UX: Several fixes to get it to work (by Christian Corti)
	- Fixes to using expire plugin with SQL dictionary.
	- dbox fixes

v1.1.rc9 2008-06-09  Timo Sirainen <tss@iki.fi>

	+ Maildir: When hardlink-copying a file, copy the W=<vsize> in the
	  filename if it exists in the original filename.
	- mbox: With rc8 empty lines were inserted in the middle of saved
	  mails' headers.
	- maildir: Fixed problems with opening newly saved messages which we
	  saw in index file but couldn't see in dovecot-uidlist. Happened only
	  when messages weren't saved via Dovecot (deliver or IMAP).
	- Several bugfixes to handling sort indexes
	- deliver: Boolean settings that were supposed to default to "yes" were
	  set to "no" unless explicitly defined in dovecot.conf:
	  dotlock_use_excl, maildir_copy_with_hardlinks, mbox_dirty_syncs,
	  mbox_lazy_writes.

v1.1.rc8 2008-06-03  Timo Sirainen <tss@iki.fi>

	+ deliver: Added -p parameter to provide path to delivered mail.
	  This allows maildir to save identical mails to multiple recipients
	  using hard links.
	- rc6/rc7 broke POP3 with non-Maildir formats
	- mbox: Saving a message without a body or the end-of-headers line
	  could have caused an assert-crash later.
	- Several dbox fixes

v1.1.rc7 2008-05-30  Timo Sirainen <tss@iki.fi>

	- Fixed compiling problems with non-Linux OSes

v1.1.rc6 2008-05-30  Timo Sirainen <tss@iki.fi>

	* Index file format changed a bit. If an older Dovecot v1.1 reads
	  index files updated by rc6+, they may give "Invalid header record
	  size" or "ext reset: invalid record size" warnings. v1.0 won't give
	  these errors.
	* IMAP: LIST .. RETURN (X-STATUS) command return now LIST entries
	  before STATUS entries.
	* zlib plugin: Uncompress if the message begins with zlib header
	  instead of looking at the 'Z' flag. This fixes copying with hard
	  links. Based on a patch by Richard Platel.

	+ IMAP: SORT index handling code was half-rewritten to fix several bugs
	  when multiple sessions were sorting at the same time. The new code is
	  hopefully also faster.
	+ Maildir: If POP3 UIDL extra field is found from dovecot-uidlist,
	  it's used instead of the default UIDL format (or X-UIDL: header).
	  This allows easily preserving UIDLs when migrating from other POP3
	  servers. Patch by Nicholas Von Hollen @ Mailtrust.
	+ Maildir: ,W=<vsize> is now always added to maildir filenames
	+ deliver: Avoid reading dovecot-uidlist's contents if possible.
	+ Added %T modifier = Trim whitespace from end of string
	- IMAP: Fixed some bugs in LIST-EXTENDED implementation.
	- IMAP: If client tries to change the selected mailbox state while
	  another command is still running, wait until the command is finished.
	  This fixes some crashes and other unwanted behavior.
	- allow_nets userdb setting was broken with big endian CPUs

v1.1.rc5 2008-05-05  Timo Sirainen <tss@iki.fi>

	+ Support cross-realm Kerberos 5 authentication. Based on patch by
	  Zachary Kotlarek.
	+ Added dict_db_config setting to point to a Berkeley DB config file.
	+ If mail_chroot ends with "/.", remove chroot prefix from home
	  directory.
	- Fixed several bugs and memory leaks in ACL plugin. LIST and LSUB
	  may have listed mailboxes where user had no 'l' access. STORE could
	  have been used to update any flags without appropriate access.
	- mbox: Valid-looking From_-lines in message bodies caused the message
	  to be split to two messages (broken since v1.0).
	- Plugin initialization hooks were called in wrong order, possibly
	  causing problems when multiple plugins were used at the same time.
	- Expire plugin was broken
	- LIST-EXTENDED options were ignored.
	- LDAP: Static attribute names weren't working correctly
	- deliver: mail_uid and mail_gid settings weren't used.
	- pop3 + maildir++ quota: maildirsize file wasn't created if it 
	  didn't exist already.
	- dnotify: Waiting for dotlock to be deleted used 100% CPU

v1.1.rc4 2008-04-01  Timo Sirainen <tss@iki.fi>

	* Fixed two buffer overflows in str_find_init(). It was used by
	  SEARCH code when searching for headers or message body. Added code
	  to catch these kind of overflows when compiling with --enable-debug.
	  Found by Diego Liziero.

	+ LDAP: Added debug_level and ldaprc_path settings (OpenLDAP-only)
	+ Squat: Added fts_squat = partial=n full=m settings. See the wiki.
	- dbox metadata updating fixes.
	- quota: backend=n didn't work
	- SEARCH RECENT may have returned non-recent messages if index files
	  were created by v1.0.
	- If mailbox was opened as read-only with EXAMINE, STOREs were
	  permanently saved.
	- LDAP: Templates were somewhat broken (by richs at whidbey.net)

v1.1.rc3 2008-03-09  Timo Sirainen <tss@iki.fi>

	* Fixed a security hole in blocking passdbs (MySQL always. PAM, passwd
	  and shadow if blocking=yes) where user could specify extra fields
	  in the password. The main problem here is when specifying
	  "skip_password_check" introduced in v1.0.11 for fixing master user
	  logins, allowing the user to log in as anyone without a valid
	  password.

	- mail_privileged_group was broken in some systems (OS X, Solaris?)

v1.1.rc2 2008-03-08  Timo Sirainen <tss@iki.fi>

	* mail_extra_groups setting was commonly used insecurely. This setting
	  is now deprecated. Most users should switch to using
	  mail_privileged_group setting, but if you really need the old
	  functionality use mail_access_groups instead.

	+ Expire plugin now supports wildcards in mailbox names.
	+ dbox: Expire plugin supports moving old mails to alternative
	  dbox directory
	+ Maildir++ quota: quota_rule=?:<rule> specifies a default rule
	  which is used only if the maildirsize file doesn't exist.
	+ If SSL/TLS connection isn't closed cleanly, log the last error
	  in the disconnection line.
	+ EXPUNGE: If new \Deleted messages were found while expunging,
	  do it again and expunge them as well (Outlook workaround)
	- IMAP: SEARCH, LIST and THREAD command correctness fixes
	- Maildir++ quota: Quota rules and warnings with % rules didn't work
	  if the default limits were taken from maildirsize file.
	- Maildir++ quota: If both byte and message limits weren't specified,
	  maildirsize file was recalculated all the time
	- mbox: Flag and keyword updates may have gotten lost in some
	  situations (happens with v1.0 too)
	- ldap: Don't crash if userdb lookup fails
	- Squat fixes and performance improvements

v1.1.rc1 2008-02-21  Timo Sirainen <tss@iki.fi>

	* See v1.1.0 notes

v1.0.10 2007-12-29  Timo Sirainen <tss@iki.fi>

	* Security hole with LDAP+auth cache: If base setting contained
	  %variables they weren't included in auth cache key, which broke
	  caching. This could have caused different users with same passwords
	  to log in as each other.

	- LDAP: Fixed potential infinite looping when connection to LDAP
	  server was lost and there were queued requests.
	- mbox: More changes to fix problems caused by v1.0.8 and v1.0.9.
	- Maildir: Fixed a UIDLIST_IS_LOCKED() assert-crash in some conditions
	  (caused by changes in v1.0.9)
	- If protocols=none, don't require imap executables to exist

v1.0.9 2007-12-11  Timo Sirainen <tss@iki.fi>

	+ Maildir: Don't wait on dovecot-uidlist.lock when we just want to
	  find out a new filename for the message.
	- mbox: v1.0.8 changes sometimes caused FETCH to fail with
	  "got too little data", disconnecting the client.
	- Fixed a memory leak when FETCHing message header/body multiple
	  times within a command (e.g. BODY[1] BODY[2])
	- IMAP: Partial body fetching was still slow with mboxes

v1.0.8 2007-11-28  Timo Sirainen <tss@iki.fi>

	+ Authentication: Added "password_noscheme" field that can be used
	  instead of "password". "password" treats "{prefix}" as a password
	  scheme while "password_noscheme" treats it as part of the password
	  itself. So "password_noscheme" should be used if you're storing
	  passwords as plaintext. Non-plaintext passwords never begin
	  with "{", so this isn't a problem with them.
	- IMAP: Partial body fetching was sometimes non-optimal, causing
	  the entire message to be read for every FETCH command.
	- deliver failed to save the message when envelope sender address
	  contained spaces.
	- Maildir++ quota: We could have randomly recalculated quota when
	  it wasn't necessary.
	- Login process could have crashed after logging in if client sent
	  data before "OK Logged in" reply was sent (i.e. before master had
	  replied that login succeeded).
	- Don't assert-crash when reading dovecot.index.logs generated by
	  Dovecot v1.1.
	- Authentication: Don't assert-crash if password beings with "{" but
	  doesn't contain "}".
	- Authentication cache didn't work when using settings that changed
	  the username (e.g. auth_username_format).

v1.0.7 2007-10-29  Timo Sirainen <tss@iki.fi>

	- deliver: v1.0.6's "From " line ignoring could have written to a
	  bad location in stack, possibly causing problems.

v1.0.6 2007-10-28  Timo Sirainen <tss@iki.fi>

	* IDLE: Interval between mailbox change notifies is now 1 second,
	  because some clients keep a long-running IDLE connection and use
	  other connections to actually read the mails.
	* SORT: If Date: header is missing or broken, fallback to using
	  INTERNALDATE (as the SORT draft nowadays specifies).

	+ deliver: If message begins with a "From " line, ignore it.
	+ zlib plugin: If maildir file has a "Z" flag, open it with zlib.
	- CREATE: Don't assert-crash if trying to create namespace prefix.
	- SEARCH: Fixes to handling NOT operator with sequence ranges.
	- LDAP reconnection fixes
	- Maildir: Don't break when renaming mailboxes with '*' or '%'
	  characters and children.
	- mbox: Fixed "file size unexpectedly shrinked" error in some
	  conditions.
	- quota+mbox: Don't fail if trying to delete a directory.
	- Fixes to running from inetd

v1.0.5 2007-09-09  Timo Sirainen <tss@iki.fi>

	- deliver: v1.0.4 broke home directory handling
	- maildir: Creating mailboxes didn't use dovecot-shared's group for
	  cur/new/tmp directories.

v1.0.4 2007-09-08  Timo Sirainen <tss@iki.fi>

	* Assume a MIME message if Content-Type: header exists, even if
	  Mime-Version: header doesn't.

	- IMAP: CREATE ns_prefix/box/ didn't work right when namespace prefix
	  existed.
	- deliver: plugin {} settings were overriding settings from userdb.
	- mbox: Expunging the first message might not have worked always
	- PostgreSQL: If we can't connect to server, timeout queries after
	  a while instead of trying forever.
	- Solaris: sendfile() support was broken and could have caused
	  100% CPU usage and the connection hanging.

v1.0.3 2007-08-01  Timo Sirainen <tss@iki.fi>

	- deliver: v1.0.2's bounce fix caused message to be always saved to
	  INBOX even if Sieve script had discard, reject or redirect commands.
	- LDAP: auth_bind=yes and empty auth_bind_userdn leaked memory
	- ACL plugin: If user was given i (insert) right for a mailbox, but
	  not all s/t/w (seen, deleted, other flags) rights, COPY and APPEND
	  commands weren't supposed to allow saving those flags. This is
	  technically a security fix, but it's unlikely this caused problems
	  for anyone.
	- ACL plugin: i (insert) right didn't work unless user was also given
	  l (lookup) right.
	- Solaris: Fixed filesystem quota for autofs mounts.

v1.0.2 2007-07-15  Timo Sirainen <tss@iki.fi>

	* dbox isn't built anymore by default. It will be redesigned so it
	  shouldn't be used.

	+ Maildir: Support reading dovecot-uidlist (v3) files created by
	  Dovecot v1.1.
	- Maildir: "UIDVALIDITY changed" errors could happen with newly
	  created mailboxes
	- If "INBOX." namespace was used, LIST returned it with \HasNoChildren
	  which caused some clients not to show any other mailboxes.
	- Maildir++ quota: If multiple processes were updating maildirsize
	  at the same time, we failed with "Unknown error".
	- IMAP: IDLE didn't actually disconnect client after 30 minutes of
	  inactivity.
	- LDAP passdb/userdb was leaking memory
	- deliver: %variables in plugin {} weren't expanded
	- deliver: Don't bounce the mail if Sieve plugin returns failure

v1.0.1 2007-06-15  Timo Sirainen <tss@iki.fi>

	* deliver: If Return-Path doesn't contain user and domain, don't try
	  to bounce the mail (this is how it was supposed to work earlier too)
	* deliver: %variables in mail setting coming from userdb aren't
	  expanded anymore (again how it should have worked). The expansion
	  could have caused problems if paths contained any '%' characters.

	+ Print Dovecot version number with dovecot -n and -a
	+ deliver: Added -e parameter to write rejection error to stderr and
	  exit with EX_NOPERM instead of sending the rejection by executing
	  sendmail. 
	+ dovecot --log-error logs now a warning, an error and a fatal
	- Trying to start Dovecot while it's already running doesn't anymore
	  wipe out login_dir and break the running Dovecot.
	- maildir: Fixed "UID larger than next_uid" errors which happened
	  sometimes when dovecot-uidlist file didn't exist but index files did
	  (usually because mailbox didn't have any messages when it was
	  selected for the first time)
	- maildir: We violated maildir spec a bit by not having keyword
	  characters sorted in the filename.
	- maildir: If we don't have write access to cur/ directory, treat the
	  mailbox as read-only. This fixes some internal error problems with
	  trying to use read-only maildirs.
	- maildir: Deleting a symlinked maildir failed with internal error.
	- mbox: pop3_uidl_format=%m wasn't working right
	- mbox: If non-filesystem quota was enabled, we could have failed
	  with "Unexpectedly lost From-line" errors while saving new messages
	- mysql auth: %c didn't work. Patch by Andrey Panin
	- APPEND / SEARCH: If internaldate was outside valid value for time_t,
	  we returned BAD error for APPEND and SEARCH never matched. With 64bit
	  systems this shouldn't have happened. With 32bit systems the valid
	  range is usually for years 1902..2037.
	- COPY: We sent "Hang in there.." too early sometimes and checked it
	  too often (didn't break anything, but was slower than needed).
	- deliver: Postfix's sendmail binary wasn't working with mail_debug=yes
	- Don't corrupt ssl-parameters.dat files when running multiple Dovecot
	  instances.
	- Cache compression caused dovecot.index.cache to be completely deleted
	  with big endian CPUs if 64bit file offsets were used (default)
	- Fixed "(index_mail_parse_header): assertion failed" crash

v1.0.0 2007-04-13  Timo Sirainen <tss@iki.fi>

	+ Documentation updated.

v1.0.rc32 2007-04-12  Timo Sirainen <tss@iki.fi>

	- LDAP, auth_bind=no: Don't crash if doing non-plaintext ldap passdb
	  lookup for unknown user. This also broke deliver when userdb static
	  was used.
	- LDAP, auth_bind=yes and userdb ldap: We didn't wait until bind was
	  finished before sending the userdb request, which could have caused
	  problems.
	- LDAP: Don't break when compiling with OpenLDAP v2.3 library
	- Convert plugin: Don't create "maildirfolder" file to Maildir root.

v1.0.rc31 2007-04-08  Timo Sirainen <tss@iki.fi>

	- mbox: Give "mbox file was modified while we were syncing" error only
	  if we detect some problems in the mbox file. The check can't be
	  trusted with NFS.
	- Convert plugin: If directory for destination storage doesn't exist,
	  create it.
	- Convert plugin: Mailbox names weren't converted in subscription list.

v1.0.rc30 2007-04-06  Timo Sirainen <tss@iki.fi>

	* PAM: Lowercase the PAM service name when calling with "args = *".
	  Linux PAM did this internally already, but at least BSD didn't.
	  If your PAM file used to be in /etc/pam.d/IMAP or POP3 file you'll
	  need to lowercase it now.

	+ Send list of CA names to client when using
	  ssl_verify_client_cert=yes.
	- IMAP: If message body started with line feed, it wasn't counted
	  in BODY and BODYSTRUCTURE replies' line count field.
	- deliver didn't load plugins before chrooting

v1.0.rc29 2007-03-28  Timo Sirainen <tss@iki.fi>

	* Security fix: If zlib plugin was loaded, it was possible to open
	  gzipped mbox files outside the user's mail directory.

	+ Added auth_gssapi_hostname setting.
	- IMAP: LIST "" "" didn't return anything if there didn't exist a
	  namespace with empty prefix. This broke some clients.
	- If Dovecot is tried to be started when it's already running, don't
	  delete existing auth sockets and break the running Dovecot
	- If deliver failed too early it still returned exit code 89 instead
	  of EX_TEMPFAIL.
	- deliver: INBOX fallbacking with -n parameter wasn't working.
	- passdb passwd and shadow couldn't be used as master or deny databases
	- IDLE: inotify didn't notice changes in mbox file
	- If index file directory couldn't be created, disable indexes instead
	  of failing to open the mailbox.
	- rawlog wasn't working with chrooting
	- Several other minor fixes

v1.0.rc28 2007-03-23  Timo Sirainen <tss@iki.fi>

	* deliver + userdb static: Verify the user's existence from passdb,
	  unless allow_all_users=yes
	* dovecot --exec-mail: Log to configured log files instead of stderr
	* Added "-example" part to doc/dovecot-sql-example.conf and
	  doc/dovecot-ldap-example.conf. They are now also installed to
	  $sysconfdir with "make install".

	+ When copying/syncing a lot of mails, send "* OK Hang in there"
	  replies to client every 15 seconds so it doesn't just timeout the
	  connection.
	+ Added idxview and logview utilities to examine Dovecot's index files
	+ passdb passwd and shadow support blocking=yes setting now also
	+ mbox: If mbox file changes unexpectedly while we're writing to it,
	  log an error.
	+ deliver: Ignore -m "" parameter to make calling it easier.
	+ deliver: Added new -n parameter to disable autocreating mailboxes.
	  It affects both -m parameter and Sieve plugin's fileinto action
	- mbox: Using ~/ in the mail root directory caused a ~ directory to be
	  created (instead of expanding it to home directory)
	- auth cache: If unknown user was found from cache, we didn't properly
	  return "unknown user" status, which could have caused problems in
	  deliver.
	- mbox: Fixed "UID inserted in the middle of mailbox" in some
	  conditions with broken X-UID headers
	- Index view syncing fixes
	- rc27 didn't compile with some non-GCC compilers
	- vpopmail support didn't compile in rc27
	- NFS check with chrooting broke home direcotry for the first login
	- deliver: If user lookup returned "unknown user", it logged
	  "BUG: Unexpected input"
	- convert plugin didn't convert INBOX

v1.0.rc27 2007-03-13  Timo Sirainen <tss@iki.fi>

	+ mbox and index file code handles silently out of quota/disk
	  space errors (maildir still has problems). They will give the user
	  a "Not enough disk space" error instead of flooding the log file.
	+ Added fsync_disable setting.
	+ mail-log plugin: Log the mailbox name, except if it's INBOX
	+ dovecot-auth: Added a lot more debug logging to passdbs and userdbs
	+ dovecot-auth: Added %c variable which expands to "secured" with
	  SSL/TLS/localhost.
	+ dovecot-auth: Added %m variable which expands to auth mechanism name
	- maildir++ quota: With ignore=box setting the quota was still updated
	  for the mailbox even though it was allowed to go over quota (but
	  quota recalculation ignored the box).
	- Index file handling fixes
	- mbox syncing fixes
	- Wrong endianess index files still weren't silently rebuilt
	- IMAP quota plugin: GETQUOTAROOT returned the mailbox name wrong the
	  namespace had a prefix or if its separator was non-default
	- IMAP: If client was appending multiple messages with MULTIAPPEND
	  and LITERAL+ extensions and one of the appends failed, Dovecot
	  treated the rest of the mail data as IMAP commands.
	- If mail was sent to client with sendfile() call, we could have
	  hanged the connection. This could happen only if mails were saved
	  with CR+LF linefeeds.

v1.0.rc26 2007-03-07  Timo Sirainen <tss@iki.fi>

	* Changed --with-headers to --enable-header-install
	* If time moves backwards only max. 5 seconds, sleep until we're back
	  in the original present instead of killing ourself. An error is
	  still logged.

	- IMAP: With namespace prefixes LSUB prefix.* listed INBOX.INBOX.
	- deliver: Ignore mbox metadata headers from the message input.
	  X-IMAP header crashed deliver.
	- deliver: If mail_debug=yes, drop out DEBUG environment before
	  calling sendmail binary. Postfix's sendmail didn't really like it.
	- mbox: X-UID brokeness fixes broke rc25 even with valid X-UID headers.
	  Now the code should finally work right.
	- Maildir: When syncing a huge maildir, touch dovecot-uidlist.lock file
	  once in a while to make sure it doesn't get overwritten by another
	  process.
	- Maildir++ quota: We didn't handle NUL bytes in maildirsize files very
	  well. Now the file is rebuilt when they're seen (NFS problem).
	- Index/view handling fix should fix some crashes/errors
	- If index files were moved to a different endianess machine, Dovecot
	  logged all sorts of errors instead of silently rebuilding them.
	- Convert plugin didn't change hierarchy separators in mailbox names.
	- PostgreSQL authentication could have lost requests once in a while
	  with a heavily loaded server.
	- Login processes could have crashed in some situations
	- auth cache crashed with non-plaintext mechanisms

v1.0.rc25 2007-03-01  Timo Sirainen <tss@iki.fi>

	* If time moves backwards, Dovecot kills itself instead of giving
	  random problems.

	+ Added --with-headers configure option to install .h files.
	  Binary package builders could use this to create some dovecot-dev
	  package to make compiling plugins easier.
	- PLAIN authentication: Don't crash dovecot-auth with invalid input.
	- IMAP APPEND: Don't crash if saving fails
	- IMAP LIST: If prefix.INBOX has children and we're listing under
	  prefix.%, don't drop the prefix.
	- mbox: Broken X-UID headers still weren't handled correctly.
	- mail-log plugin: Fixed deleted/undeleted logging.

v1.0.rc24 2007-02-22  Timo Sirainen <tss@iki.fi>

	* Dovecot now fails to load plugins that were compiled for different
	  Dovecot version, unless version_ignore=yes is set. This needs to be
	  explicitly set in plugins, so out-of-tree plugins won't have this
	  check by default.

	- pop3_lock_session=yes could cause deadlocks, and with maildir the
	  uidlist lock could have been overridden after 2 minutes causing
	  problems
	- PAM wasted CPU by calling a timeout function 1000x too often
	- Trash plugin was more or less broken with multiple namespaces and
	  with multiple trash mailboxes

v1.0.rc23 2007-02-20  Timo Sirainen <tss@iki.fi>

	* deliver doesn't ever exit with Dovecot's internal exit codes anymore.
	  All its internal exit codes are changed to EX_TEMPFAIL.
	* mbox: X-Delivery-ID header is now dropped when saving mails.
	* mbox: If pop3_uidl_format=%m, we generate a unique X-Delivery-ID
	  header when saving mails to make sure the UIDL is unique.

	+ PAM: blocking=yes in args uses an alternative way to do PAM checks.
	  Try it if you're having problems with PAM.
	+ userdb passwd: blocking=yes in args makes the userdb lookups be done
	  in auth worker processes. Set it if you're doing remote NSS lookups
	  (eg. nss_ldap problems are fixed by this).
	+ If PAM child process hasn't responded in two minutes, send KILL
	  signal to it (only with blocking=no)
	- IMAP: APPEND ate all CPU while waiting for more data from the client
	  (broken in rc22)
	- mbox: Broken X-UID headers assert-crashed sometimes
	- mbox: When saving a message to an empty mbox file it got an UID
	  which immediately got incremented.
	- mbox: Fixed some wrong "uid-last unexpectedly lost" errors.
	- auth cache: In some situations we crashed if passdb had extra_fields.
	- auth cache: Special extra_fields weren't saved to auth cache.
	  For example allow_nets restrictions were ignored for cached entries.
	- A lot of initial login processes could cause auth socket errors
	  in log file at startup, if dovecot-auth started slowly. Now the
	  login processes are started only after dovecot-auth has finished
	  initializing itself.
	- imap/pop3 proxy: Don't crash if the remote server disconnects before
	  we're logged in.
	- deliver: Don't bother trying to save the mail twice into the default
	  mailbox (eg. if it's over quota).
	- mmap_disable=yes + non-Linux was really slow with large
	  dovecot.index.cache files
	- MySQL couldn't be used as a masterdb
	- Trash plugin was more or less broken
	- imap/pop3 couldn't load plugins if they chrooted
	- imap/pop3-login process could crash in some conditions
	- checkpassword-reply crashed if USER/HOME wasn't set

v1.0.rc22 2007-02-06  Timo Sirainen <tss@iki.fi>

	+ pop3: Commit the transaction even if client didn't QUIT so cached
	  data gets saved.
	- Fixed another indexing bug in rc19 and later which caused
	  transactions to be skipped in some situations, causing all kinds of
	  problems.
	- mail_log_max_lines_per_sec was a bit broken and caused crashes with
	  dovecot -a
	- BSD filesystem quota was counted wrong. Patch by Manuel Bouyer
	- LIST: If namespace has a prefix and inbox=no, don't list
	  prefix.inbox if it happens to exist when listing for %.

v1.0.rc21 2007-02-02  Timo Sirainen <tss@iki.fi>

	- Cache file handling could have crashed rc20

v1.0.rc20 2007-02-02  Timo Sirainen <tss@iki.fi>

	+ dovecot: Added --log-error command line option to log an error, so
	  the error log is easily found.
	+ Added mail_log_max_lines_per_sec setting. Change it to avoid log
	  throttling with mail_log plugin.
	- Changing message flags was more or less broken in rc19
	- ACL plugin still didn't work without separate control directory
	- Some mbox handling fixes, including fixing an infinite loop
	- Some index file handling fixes
	- maildir quota: Fixed a file descriptor leak
	- If auth_cache was enabled and userdb returned "user unknown"
	  (typically only deliver can do that), dovecot-auth crashed.
	- mail_log plugin didn't work with pop3

v1.0.rc19 2007-01-23  Timo Sirainen <tss@iki.fi>

	- ACL plugin didn't work unless control dir was separate from maildir
	- More index file handling fixes

v1.0.rc18 2007-01-22  Timo Sirainen <tss@iki.fi>

	* ACL plugin + Maildir: Moved dovecot-acl file from control directory
	  to maildir. To prevent accidents caused by this change, Dovecot
	  kills itself if it finds dovecot-acl file from the control directory.
	* When opening a maildir, check if tmp/'s atime is over 8h old. If it
	  is, delete files in it with ctime older than 36h. However if
	  atime - ctime > 36h, it means that there's nothing to be deleted and
	  the scanning isn't done. We update atime ourself if filesystem is
	  mounted with noatime.
	* base_dir doesn't need to be group-readable, don't force it.
	* mail_read_mmaped setting is deprecated and possibly broken. It's now
	  removed from dovecot-example.conf, but it still works for now.
	* Removed also umask setting from dovecot-example.conf since currently
	  it doesn't do what it's supposed to.

	+ Authentication cache caches now also userdb data.
	+ Added mail_log plugin to log various mail operations. Currently it
	  logs mail copies, deletions, expunges and mailbox deletions.
	- dict quota: messages=n parameter actually changed storage limit.
	- A lot of fixes to handling index files. This should fix almost all
	  of the problems ever reported.
	- LDAP: auth_bind=yes was more or less broken.
	- Saved mails and dovecot-keywords file didn't set the group from
	  dovecot-shared file.
	- Fixed potential assert-crash while searching messages
	- Fixed some crashes with invalid X-UID headers in mboxes
	- If you didn't have a namespace with empty prefix, giving STATUS
	  command for a non-existing namespace caused the connection to give
	  "NO Unknown namespace" errors for all the future commands.

v1.0.rc17 2007-01-07  Timo Sirainen <tss@iki.fi>

	- MySQL authentication caused username to show up as "OK" in rc16.

v1.0.rc16 2007-01-05  Timo Sirainen <tss@iki.fi>

	* IMAP: When trying to fetch an already expunged message, Dovecot used
	  to just disconnect client. Now it instead replies with dummy NIL
	  data.
	* Priority numbers in plugin names have changed. If you're installing
	  from source, you should delete the existing plugin files before
	  installing the new ones, otherwise you'll get errors.
	* Maildir: We're using rename() to move files from tmp/ to new/ now.
	  See http://wiki.dovecot.org/MailboxFormat/Maildir -> "Issues with
	  the specification" for reasoning why this is safe. This makes saving
	  mails faster, and also makes Dovecot usable with Mac OS X's HFS+
	  (after you also set dotlock_use_excl=yes, see below).

	+ Added dotlock_use_excl setting. If enabled, dotlocks are created
	  directly using O_EXCL flag, instead of by creating a temporary file
	  which is hardlinked. O_EXCL is faster, but may not work with NFS.
	+ If Dovecot crashes with Linux or Solaris, it'll log a
	  "Raw backtrace". It's worse than gdb's backtrace, but better than
	  nothing.
	+ Added maildir_copy_preserve_filename=yes setting.
	+ Added a lazy-expunge plugin to allow users to unexpunge their mails.
	+ maildir quota: Added ignore setting to maildir quota, which allows
	  ignoring quota in Trash mailbox.
	+ dict quota: If dictionary doesn't yet contain the quota, calculate
	  it by going through all the mails in all the mailboxes.
	+ login_log_format_elements: Added %a=local port and %b=remote port
	+ Added -i and -o options to rawlog to restrict logging only to
	  input or output.
	- Doing a STATUS command for a selected mailbox (not a recommended
	  IMAP client behavior) caused Dovecot to sync the mailbox silently.
	  This could have lost eg. EXPUNGE events from clients, causing them
	  to use wrong sequence numbers.
	- deliver was treating boolean settings set to "no" as if they were
	  "yes" (they were supposed to be commented out for "no")
	- Running "dovecot" with -a or -n option while Dovecot was running
	  deleted all authentication sockets, which caused all the future
	  logins to fail.
	- maildir: RENAME and DELETE didn't touch control directory if it was
	  different from maildir or index dir.
	- We treated internal userdb lookup errors as "user unknown" errors.
	  In such situations this caused deliver to think the user didn't
	  exist and the mail get bounced.
	- pam: Setting cache_key crashed
	- shared maildir: dovecot-keywords file's mode wasn't taken from
	  dovecot-shared file.
	- dovecotpw wasn't working with PowerPC

v1.0.rc15 2006-11-19  Timo Sirainen <tss@iki.fi>

	* Fixed an off-by-one buffer overflow in cache file handling. The
	  code is executed only with mmap_disable=yes and only if index files
	  are used (ie. INDEX=MEMORY is safe).
	* passdb checkpassword: Handle vpopmail's non-standard exit codes.

	- rc14 sometimes assert-crashed if .log.2 file existed in a mailbox
	  (earlier versions leaked memory and file descriptors)
	- io_add() assert-crashfixes
	- Potential SSL hang fix at the beginning of the connection

v1.0.rc14 2006-11-12  Timo Sirainen <tss@iki.fi>

	* LDAP: Don't try to use ldap_bind() with empty passwords, since
	  Windows 2003 AD skips password checking with them and just returns
	  success.
	* verbose_ssl=yes: Don't bother logging "syscall failed: EOF"
	  messages. No-one cares about them.

	+ Dovecot sources should now compile without any warnings with gcc 3.2+
	- rc13 crashed if client disconnected while IDLEing
	- LDAP: auth_bind=yes fixes
        - %variables: Fixed zero padding handling and documented it. %0.1n
	  shouldn't enable it, and it really shouldn't stay for the next
	  %variable. -sign also shouldn't stay for the next variable.
	- Don't leak opened .log.2 transaction logs.
	- Fixed a potential hang in IDLE command (probably really rare).
	- Fixed potential problems with client disconnecting while master was
	  handling the login.
	- quota plugin didn't work in Mac OS X

v1.0.rc13 2006-11-08  Timo Sirainen <tss@iki.fi>

	+ deliver: If we're executing as a normal system user, get the HOME
	  environment from passwd if it's not set. This makes it possible to
	  run deliver from .forward.
	- Older compilers caused LDAP authentication to crash
	- Dying LDAP connections weren't handled exactly correctly in rc11,
	  although it seemed to work usually
	- Fixed crashes and memory leaks with AUTHENTICATE command
	- Fixed crashes and leaks with IMAP/POP3 proxying
	- maildir: Changing a mailbox while another process was saving a
	  message there at the same may have caused the changes to not be made
	  into the maildir, which could have caused other problems later..

v1.0.rc12 2006-11-05  Timo Sirainen <tss@iki.fi>

	- rc11 didn't compile with some compilers
	- default_mail_env fallbacking was broken with --exec-mail

v1.0.rc11 2006-11-05  Timo Sirainen <tss@iki.fi>

	* Renamed default_mail_env to mail_location. default_mail_env still
	  works for backwards compatibility.
	* deliver: When sending rejects, don't include Content-Type in the
	  rejected mail's headers.
	* LDAP changes:
            * If auth binds are used, bind back to the default dn before doing
	      a search. Otherwise it could fail if a user gave an invalid
	      password.
	    * Initial binding at connect is now done asynchronously.
	    * Use pass_attrs even with auth_bind=yes since it may contain
	      useful non-password fields.

	+ passdb checkpassword: Give TCPLOCALIP and TCPREMOTEIP and PROTO=TCP
	  environments to the checkpassword binary so we're UCSPI (and vchkpw)
	  compatible.
	- mbox handling was a bit broken in rc10
	- Using Dovecot via inetd kept crashing dovecot master
	- deliver: Don't crash with -f "". Changed the default from envelope
	  to be "MAILER-DAEMON".
	- INBOX wasn't shown with LSUB command if only prefixed namespaces
	  were used.
	- passdb ldap: Reconnecting to LDAP server wasn't working with
	  auth binds.
	- passdb sql: Non-plaintext authentication didn't work
	- MySQL passdb ignored all non-password checks, such as allow_nets
	- trash plugin was broken

v1.0.rc10 2006-10-16  Timo Sirainen <tss@iki.fi>

	* When matching allowed_nets IPs, convert IPv6-mapped-IPv4 addresses
	  to actual IPv4 addresses first.

	+ IMAP: Try to avoid sending duplicate/useless message flag updates
	+ Added support for non-plaintext authentication for vpopmail if it
	  returns plaintext passwords. Based on patch by Remi Gacogne.
	+ Added %D modified to return "sub.domain.org" as
	  "sub,dc=domain,dc=org" (for LDAP queries). Patch by Andrey Panin.
	- rc9 broke cache files in 64bit systems
	- deliver works now with mail_chroot
	- auth cache didn't work properly with multiple passdbs
	- Fixes to handling CRLF linefeeds in mboxes.

v1.0.rc9 2006-10-14  Timo Sirainen <tss@iki.fi>

	* 64bit systems: dovecot.index.cache file will be rebuilt because
	  some time fields have been changed from 64bit fields to 32bit
	  fields. Now the same cache file can be used in both 32bit and
	  64bit systems without it being rebuilt.
	* Added libmysqlclient workaround to conflicting sha1_result symbol,
	  which caused Dovecot to fail logging into MySQL.

	+ dovecot.index.cache file opening is delayed until it's actually
	  needed. This reduces disk accesses a bit with eg. STATUS commands.
	+ auth_cache: Try to handle changing passwords automatically: If
	  password verification fails, but the last one had succeeded, don't
	  use the cache. This works only with plaintext auth.
	- dovecot.index.cache: We didn't properly detect if some fields were
	  different length than we expected, which caused assert crashes
	- Lots of fixes to login/master process handling
	- mbox: Fixed a bug causing "X-IMAPbase uid-last unexpectedly lost
	  in mbox file" errors, and possibly others.

v1.0.rc8 2006-10-09  Timo Sirainen <tss@iki.fi>

	* GSSAPI: Changed POP3 service name to "pop", which is what the
	  standard says
	* "mbox:/var/mail/%u" no longer works as the mail location. You'll
	  have to specify the mail root explicitly, just like the examples
	  always have: "mbox:~/mail:INBOX=/var/mail/%u"

	+ SHA1, LDAP-MD5, PLAIN-MD5, PLAIN-MD4: The password can be now either
	  hex or base64 encoded. The encoding is detected automatically based
	  on the password string length.	  
	+ Allow running only Dovecot master and dovecot-auth processes with
	  protocols=none setting
	+ deliver: -f <envelope sender> parameter can be used to set mbox
	  From_-line's sender address
	+ deliver: Log all mail saves and failures
	+ Tru64 SIA passdb support. Patch by Simon L Jackson.
	- INBOX was listed twice in mailbox list if namespace prefix was used
	- INBOX-prefixed namespaces were a bit broken
	- kqueue: Fix 100% CPU usage
	- deliver: Duplicate storage was a bit broken
	- dictionary code was broken (ie. dict quota)
	- SIGHUP caused crashes sometimes

v1.0.rc7 2006-08-18  Timo Sirainen <tss@iki.fi>

	* Require that Dovecot master process's version number matches the
	  child process's, unless version_ignore=yes. Usually it's an
	  accidental installation problem if the version numbers don't match.
	* Maildir: Create maildirfolder file when creating new maildirs.

	+ ldap+prefetch: Use global uid/gid settings if LDAP query doesn't
	  return them
	+ %variables: Negative offsets count from the end of the string.
	  Patch by Johannes Berg.
	- kqueue ioloop code rewrite
	- notify=kqueue might have caused connection hangs sometimes
	- deliver: If message body contained a valid mbox From_ line, it
	  and the rest of the message was skipped.
	- mbox: We got into infinite loops if trying to open a 2 byte sized
	  file as mbox.
	- Don't crash with ssl_disable=yes
	- quota plugin caused compiling problems with some OSes
	- mbox: After saving a mail to a synced mbox, we lost the sync which
	  caused worse performance

v1.0.rc6 2006-08-07  Timo Sirainen <tss@iki.fi>

	* Removed login_max_logging_users setting since it was somewhat weird
	  in how it worked. Added login_max_connections to replace it with
	  login_process_per_connection=no, and with =yes its functionality
	  is now within login_max_processes_count.

	+ Added --with-linux-quota configure option to specify which Linux
	  quota version to use, in case it's not correct in sys/quota.h.
	  Usually used as --with-linux-quota=2
	+ acl plugins: If .DEFAULT file exists in global ACL root directory,
	  use it as the default ACLs for all mailboxes.
	- Fixes to login process handling, especially with
	  login_process_per_connection=no. 
	- Back to the original SSL proxy code but with one small fix, which
	  hopefully fixes the occational hangs with it
	- Several fixes to handling LIST command more correctly.

v1.0.rc5 2006-08-02  Timo Sirainen <tss@iki.fi>

	- Saving to mboxes still caused assert-crashes

v1.0.rc4 2006-08-02  Timo Sirainen <tss@iki.fi>

	- Saving to mboxes caused assert-crashes

v1.0.rc3 2006-08-02  Timo Sirainen <tss@iki.fi>

	- SSL connections hanged sometimes, especially when saving messages.
	- mbox: Mail bodies were saved with CR+LF linefeeds
	- Mail forwarding was broken with deliver/Sieve
	- dbox fixes. Might actually be usable now.
	- Index file handling fixes with keywords
	- Cache file was incorrectly used in some situations, which probably
	  caused problems sometimes.
	- Maildir++ quota: Don't count "." and ".." directory sizes to quota.
	  After rewriting maildirsize file keep its fd open so that we can
	  later update it. Patch by Alexander Zagrebin

v1.0.rc2 2006-07-04  Timo Sirainen <tss@iki.fi>

	* disable_plaintext_auth=yes: Removed hardcoded 127.* and ::1 IP
	  checks. Now we just assume that the connection is secure if the
	  local IP matches the remote IP address.
	* SSL code rewrite which hopefully makes it work better than before.
	  Seems to work correctly, but if you suddently have trouble with SSL
	  connections this is likely the reason.

	+ verbose_ssl=yes: Log also SSL alerts and BIO errors
	- If namespace's location field wasn't set, the default location
	  was supposed to be used but it wasn't.
	- When copying ssl-parameters.dat file from /var/lib to /var/run its
	  permissions went wrong if it couldn't be copied with hard linking.
	- Fixed filesystem quota plugin to work with BSDs.
	- Maildir: Saving mails didn't work if quota plugin was enabled (again)
	- Maildir: Messages' received time wasn't saved properly when
	  saving/copying multiple messages at a time. Also if using quota
	  plugin the S= size was only set for the first saved file, and even
	  that was wrong.
	- passdb passwd-file: Don't require valid uid/gid fields if file
	  isn't also being used as a userdb.
	- PostgreSQL: Handle failures better so that there won't be
	  "invalid fd" errors in logs.
	- Don't try to expunge messages if the mailbox is read-only. It'll
	  just cause our index files to go out of sync with the real
	  mailbox and cause errors.
	- ANONYMOUS authentication mechanism couldn't work because
	  anonymous_username setting wasn't passed from master process.

v1.0.rc1 2006-06-28  Timo Sirainen <tss@iki.fi>

	* PAM: If user's password is expired, give "Password expired" error
	  message to the user. Now actually working thanks to Vaidas Pilkauskas
	* Relicensed dovecot-auth, lib-sql and lib-ntlm to MIT license. See
	  COPYING file for more information.
	* Abuse prevention: When creating a mailbox, limit the number of
	  hierarchies (up to 20) and the length of the mailbox name within
	  a hierarchy (up to 200 characters).
	* mbox: If saved mail doesn't end with LF, add it ourself so that the
	  mails always have one empty line before the next From-line.

	+ Added --with-statedir configure option which defaults to
	  $localstatedir/lib/dovecot. ssl-parameters.dat is permanently
	  stored in that directory and is copied to login_dirs from there.
	+ IMAP: Support SASL-IR extension (SASL initial response)
	+ Support initial SASL response with LOGIN mechanism. Patch by Anders
	  Karlsson
	+ Added PLAIN-MD4 password scheme. Patch by Andrey Panin.
	+ Added support for XFS disk quotas. Patch by Pawel Jarosz
	+ If another process deletes the opened mailbox, try to handle it
	  without writing errors to log file. Handles the most common cases.
	+ Added TLS support for LDAP if the library supports it.
	- SEARCH command was more or less broken with OR and NOT conditions
	- Dovecot corrupted mbox files which had CR+LF linefeeds in headers
	- MySQL code could have crashed while escaping strings
	- MD4 code with NTLM authentication was broken with 64bit systems.
	  Patch by Andrey Panin
	- Plugin loading was broken in some OSes (eg. FreeBSD)
	- Several fixes to handling empty values in configuration file
	- Several fixes to dictionary quota backend and dict server.
	  Also changed how they're configured.
	- deliver: Fixed plugin handling settings
	- mbox_min_index_size handling was somewhat broken
	- passdb passwd-file: extra_args field wasn't read unless the file
	  was also used as userdb.

v1.0.beta9 2006-06-13  Timo Sirainen <tss@iki.fi>

	* PAM: Don't call pam_setcred() unless setcred=yes PAM passdb
	  argument was given.
	* Moved around settings in dovecot-example.conf to be in more logical
	  groups.

	+ Local delivery agent (deliver binary) works again.
	+ LDAP: Added support for SASL binding. Patch by Geert Jansen
	+ ssl_verify_client_cert: Check CRLs. If auth_verbose=yes, log
	  invalid sent certificates. If verbose_ssl=yes, log even the valid
	  certificates. When using the username from the certificate, use
	  CommonName. Based on patch by HenkJan Wolthuis
	+ PAM: Set PAM_TTY which is needed by some PAM plugins
	+ dovecot --exec-mail ext <binary path> can now be used to start
	  binaries which want dovecot.conf to be read, for example the
	  convert-tool.
	- Expunging needed to be done twice if client used STORE +FLAGS.SILENT
	  command to set the \Deleted flags
	- Added sql_escape_string() to lib-sql API and use it instead of
	  normal \-escaping.
	- ACL plugin fixes
	- DIGEST-MD5: Trying to use subsequent authentication crashed
	  dovecot-auth.
	- Fetching BODY when BODYSTRUCTURE was already cached caused the
	  reply to be broken in some cases
	- Lots of fixes for index file handling
	- dbox fixes and changes
	- mbox syncing broke if some extraneous/broken headers were removed
	  (eg. extra X-IMAPbase headers in mails)
	- Running Dovecot from inetd work now properly with POP3
	- Quota plugin fixes for calculating the quota correctly

v1.0.beta8 2006-05-12  Timo Sirainen <tss@iki.fi>

	* Fixed a security hole with mbox: "1 LIST .. *" command could
	  list all directories and files under the mbox root directory, so
	  if your mails were stored in eg. /var/mail/%u/ directory, the
	  command would list everything under /var/mail.

	+ Unless nfs_check=no or mmap_disable=yes, check for the first login
	  if the user's index directory exists in NFS mount. If so, refuse to
	  run. This is done only on first login to avoid constant extra
	  overhead.
	+ If we have plugins set and imap_capability unset, figure out the
	  IMAP capabilities automatically by running imap binary at startup.
	  The generated capability list isn't updated until Dovecot is
	  restarted completely, so if you add or remove IMAP plugins you
	  should restart. If you have problems related to this, set
	  imap_capabilities setting manually to work around it.
	+ Added auth_username_format setting
	- pop3_lock_session setting wasn't really working
	- Lots of fixes related to quota handling. It's still not working
	  perfectly though.
	- Lots of index handling fixes, especially with mmap_disable=yes
	- Maildir: saving mails could have sometimes caused "Append with UID
	  n, but next_uid = m" errors
	- flock() locking never timeouted because ignoring SIGALRM caused the
	  system call just to be restarted when SIGALRM occurred (probably not
	  with all OSes though?)
	- kqueue: Fixed "Unrecognized event". Patch by Vaclav Haisman

v1.0.beta7 2006-04-12  Timo Sirainen <tss@iki.fi>

	+ Added shutdown_clients setting to control if existing imap/pop3 
	  processes should be killed when master is.
	- Master login fixes, PLAIN authentication was still broken..

v1.0.beta6 2006-04-12  Timo Sirainen <tss@iki.fi>

	* The login and master usernames were reversed when using
	  master_user_separator (now the order is UW-IMAP compatible).
	* Killing dovecot master process now kills all IMAP and POP3
	  processes also.

	+ -a parameter to dovecot prints now all settings that Dovecot uses.
	  -n prints all settings that are different from defaults.
	+ Added pop3_lock_session setting
	+ %M modifier returns string's MD5 sum. Patch by Ben Winslow
	- PLAIN SASL authentication wasn't working properly, causing failed
	  logins with some clients (broken in beta4)
	- Fixes to Maildir++ quota, should actually work now
	- Don't crash if passwd-file has entries without passwords
	  (eg. deny=yes databases)
	- Fixed prefetch userdb to work nicely with other userdbs
	- If master process runs out of file descriptors, don't go to
	  infinite loop (unlikely to have happened unless the OS's default
	  fd limit was too low)
	- Fixed non-plaintext password lookups from LDAP. Patch by Lior Okman
	- %U modifier was actually lowercasing the string. Patch by Ben Winslow

v1.0.beta5 2006-04-04  Timo Sirainen <tss@iki.fi>

	- Beta4's SSL proxying rewrite worked worse than I thought.
	  Reverted it back to original code.

v1.0.beta4 2006-04-02  Timo Sirainen <tss@iki.fi>

	* Changed the default lock_method back to fcntl. Apparently flock
	  gives problems with some systems.
	* mbox: mailboxes beginning with '.' are now also listed
	* Replaced mail_use_modules and mail_modules settings with mail_plugins
	  and mail_plugin_dir. Now instead of loading all plugins from the
	  directory, you'll have to give a list of plugins to load. If the
	  plugin couldn't be loaded, the process exits instead of just
	  ignoring the problem (this is important with ACL plugin).

	+ Added support for "master users" who can log in as other people.
	  The master username can be given either in authorization ID
	  string with SASL PLAIN mechanism or by setting
	  auth_master_user_separator and giving it within the normal username
	  string.
	+ Added ACL plugin with ACL file backend. This however doesn't mean
	  that there yet exists a proper shared folder support. If master user
	  logged in as someone else, the ACLs are checked as the master user.
	+ Added some Dovecot extensions to checkpassword passdb, see ChangeLog
	+ Updated passwd-file format to allow specifying any key=value fields
	+ Maildir++ quota support and several quota fixes
	+ passdb supporting extra fields: Added "allow_nets" option which takes
	  a comma separated list of IPs/networks where to allow user to log in.
	+ NFS: Handle ESTALE errors the best way we can
	+ IMAP now writes to log when client disconnects
	+ In shared mailboxes (if dovecot-shared file exists) \Seen flags are
	  now kept only in index files, so as long as each user has a separate
	  index file they have separate \Seen flags.
	- Fixes to DIGEST-MD5 realm handling so it works with more clients
	- BODYSTRUCTURE -> BODY conversion from cache file was broken with
	  mails containing message/rfc822 parts.
	- Fixed several memory leaks
	- We could have sent client FETCH notifications about messages before
	  telling about them with EXISTS
	- Compiling fixes for Solaris and some other OSes
	- Fixed problem with internal timeout handling code, which caused eg.
	  outlook-idle workaround to break.
	- If /dev/urandom didn't exist, we didn't seed OpenSSL's random number
	  generator properly. Patch by Vilmos Nebehaj.
	- Maildir: Recent flags weren't always immediately removed from mails
	  when mailbox was opened.
	- Several changes to SSL proxying code, hopefully making it work
	  better.

v1.0.beta3 2006-02-08  Timo Sirainen <tss@iki.fi>

	* Dotlock code changed to timeout faster in some situations when
	  the lock file is old.
	+ Added support for loading SQL drivers dynamically (see INSTALL file
	  for how to build them)
	+ Keywords are stored to dboxes, and other dbox improvements.
	+ dict-sql could actually work now, making quota-in-sql-database
	  possibly working now (not fully tested)
	+ Added mail storage conversion plugin to convert automatically from
	  one mailbox format to another while user logs in. Doesn't preserve
	  UIDVALIDITY/UIDs though.
	+ Added plugin { .. } section to dovecot.conf for passing parameters
	  to plugins (see dovecot-example.conf).
	+ Added ssl-build-param binary which is used to generate
	  ssl-parameters.dat. Main dovecot binary doesn't anymore link to
	  SSL libraries, and this also makes the process title be clearer
	  about why the process is eating all the CPU.
	- Fix building without OpenSSL
	- Fixed memory leak in MySQL driver
	- Fixes to checkpassword
	- Broken Content-Length header could have broken mbox opening
	- Fixed potential hangs after APPEND command
	- Fixed potential crashes in dovecot-auth and imap/pop3-login
	- zlib plugin now links with -lz so it could actually work
	- kqueue fixes by Vaclav Haisman

v1.0.beta2 2006-01-22  Timo Sirainen <tss@iki.fi>

	+ Added SQLite support. Patch by Jakob Hirsch.
	+ Added auth_debug_passwords setting. If it's not enabled, hide all
	  password strings from logs.
	+ Added mail_cache_min_mail_count and mbox_min_index_size settings
	  which can be used to make Dovecot do less disk writes in small
	  mailboxes where they don't benefit that much.
	+ Added --build-ssl-parameters parameter to dovecot binary
	- SSL parameters were being regenerated every 10 minutes, although
	  not with all systems.
	- Fixed dovecot-auth crashing at startup. Happened only with some
	  specific compilers.
	- base_dir was supposed to be set world-readable, not world-writable

v1.0.beta1 2006-01-16  Timo Sirainen <tss@iki.fi>

	* Almost a complete rewrite since 0.99.x, but some of the major
	  changes are:

	+ Index file code rewritten to do less disk I/O, wait locks less and
	  in generate be smarter. They also support being in clustered
	  filesystems and NFS support is mostly working also.
	+ Mail caching is smarter. Only the data that client requests is
	  cached. Before Dovecot opened and cached all mails when mailbox was
	  opened the first time, which was slow.
	+ Mbox handling code rewritten to be much faster, safer and correct
	+ New authentication mechanisms: APOP, GSSAPI, LOGIN, NTLM and RPA.
	+ LDAP supports authentication binds
	+ Authentication server can cache password database lookups
	+ Support for multiple authentication databases
	+ Namespace configuration
	+ Dovecot works with shared 

v0.99.10 2003-06-26  Timo Sirainen <tss@iki.fi>

	* Default PAM service name changed to "dovecot". This means that
	  if you're using PAM, you most likely have to do
	    mv /etc/pam.d/imap /etc/pam.d/dovecot
	  If you wish to keep using imap, see doc/auth.txt.

	* ~/rawlog directory changed to ~/dovecot.rawlog

	+ Faster and better maildir synchronization. We support read-only
	  maildirs and out-of-quota conditions are handled a lot better.
	  dovecot-uidlist file still isn't out-of-quota-safe though, but you
	  can keep it in another location where quota isn't checked. For
	  example:
	    default_mail_env = Maildir:~/Maildir:
	      INDEX=/noquota/%u:CONTROL=/noquota/%u
	+ Read-only mboxes are supported now.
	+ Only NOOP and CHECK now always do a mailbox sync checking. Other
	  commands sync max. once in 5 seconds, plus always from indexes.
	  This should reduce I/O a bit.
	+ All NUL characters are translated to ascii #128 before sending to
	  client. RFC prohibits sending NULs and this is how UW-IMAP handles
	  it as well.
	+ Make ENVELOPE, BODY and BODYSTRUCTURE replies more compact by
	  removing multiple LWSPs and translating TABs to spaces. RFC doesn't
	  specifically require this, but this seems to be the wanted
	  behaviour..
	+ Added ANONYMOUS SASL mechanism.
	+ More flexible user chrooting configuration in home directories:
	  "<chroot>/./<homedir>"
	+ Added support for dynamically loadable IMAP/POP3 modules. See
	  INSTALL file for more information.
	- Partial fetches were broken if mails had CR+LF linefeeds
	- SEARCH DELETED didn't return anything if all messages were deleted
	- OpenSSL support was broken in many installations because we were
	  chrooted and it couldn't open /dev/urandom.
	- PAM: Giving wrong password blocked the whole process for two
	  seconds. Now we create a new process for each check.
	- Lots of other smaller bugfixes and better error handling

v0.99.9.1 2003-05-03  Timo Sirainen <tss@iki.fi>

	- Messages having lines longer than 8192 bytes caused problems.
	- There was some problems when opening a mbox first time that had been
	  empty for a while.
	- Didn't compile with OpenBSD.
	- POP3 server crashed sometimes instead of printing error message.
	- If cached IMAP envelope contained literals, SEARCHing in it wrote
	  errors to log file. For example if subject contained highascii, '"'
	  or '\' characters this happened.

v0.99.9 2003-04-28  Timo Sirainen <tss@iki.fi>

	* WARNING: mbox rewriting works now faster, but it's less likely to
	  notice external message flag changes (it wasn't perfect before
	  either). This also means that if you're not using index files,
	  Dovecot may not notice changes made by another Dovecot process.
	  This will be fixed later.

	+ Message UIDs are now permanently stored outside index files.
	  Deleting indexes is now possible without any kind of data loss and
	  in-memory indexes are now usable.
	+ mbox rewriting leaves extra space into X-Keywords header. It's
	  shrinked or grown when updating message flag headers to avoid
	  rewriting the rest of the file.
	+ imap-login and pop3-login can now be started from inetd. Privilege
	  separation is still used, so it executes dovecot and dovecot-auth
	  processes which are left on the background.
	+ PostgreSQL authentication support, patch by Alex Howansky
	- Large multiline headers (over 8kB) broke Dovecot before. Now they're
	  parsed one line at a time and we try to avoid reading them fully into
	  memory.
	- SEARCH OR was broken
	- Partial BODY[] fetches were broken
	- Timezones were still set wrong when parsing dates
	- Using non-synchronized literals (LITERAL+) broke APPEND
	- Renaming maildir subfolders inserted extra "." in the middle.
	- Subfolders were a bit broken with maildir
	- Invalid PLAIN auth request crashed auth process.

v0.99.8 2003-02-25  Timo Sirainen <tss@iki.fi>

	* NOTE: Configuration file has changed a bit: auth_userinfo was
	  replaced by userdb and passdb. *_port were merged into *_listen.
	  Disabling listening in imaps port is now done by changing protocols
	  setting.

	* Maildir: .customflags location has changed for INBOX. If you have
	  set any custom flags, move Maildir/.INBOX/.customflags into
	  Maildir/.customflags or they will be lost.

	* mbox: Autodetect /var/mail/%u and /var/spool/mail/%u as INBOXes
	  if they're found and mail_default_env isn't set.

	* passwd-file: File format changed a bit. If you used realm or mail
	  fields, you'll have to fix the file. See doc/auth.txt for description
	  of the format.

	+ Fully featured POP3 server included. Disabled by default.
	+ Support for LITERAL+, MULTIAPPEND, UNSELECT, IDLE, CHILDREN and
	  LISTEXT extensions.
	+ LDAP authentication support.
	+ Internal API cleanups made Dovecot faster and take less memory
	+ auth_verbose logs now all authentication failures
	+ Support for Solaris 9 sendfilev()
	+ New setting: mail_full_filesystem_access allows clients to access the
	  whole filesystem by simply giving the path before the mailbox name
	  (eg. SELECT ~user/mail/box, LIST "" /tmp/%). While this allows users
	  to share mailboxes, it's not recommended since Dovecot's index files
	  can't be safely shared.
	+ New setting: client_workarounds.
	+ Dynamically loadable authentication modules. Binary package builders
	  should consider using it for at least LDAP.
	+ mbox: Content-Length is saved now to each saved message, so it's
	  now safe to have lines beginning with "From ".
	+ mbox: mail_read_mmaped = no works with it now
	+ Indexes can be kept in memory by adding :INDEX=MEMORY to MAIL
	  environment. There's not much point to do this now though, since the
	  UIDs won't be saved.
	- COPY now behaves as RFC2060 says: "If the COPY command is
	  unsuccessful for any reason, server implementations MUST restore the
	  destination mailbox to its state before the COPY attempt."
	- LIST and LSUB rewrite, should fix several bugs in them
	- maildir_copy_with_hardlinks = yes was broken.
	- mboxes in subfolders weren't selectable.
	- STORE didn't accept multiple flags without () around them
	- PLAIN SASL-authentication was a bit broken.
	- IMAP dates were parsed a few hours wrong
	- STATUS command removed \Recent flags from messages
	- Several bugfixes to SEARCH command, especially related to multiple
	  search conditions
	- If auth/login process died unexpectedly at startup, the exit status
	  or killing signal wasn't logged.
	- mbox parsing might have crashed sometimes
	- mbox: when saving mails, internal headers were allowed in input,
	  sometimes causing problems (eg. duplicate headers) when appending
	  and copying messages
	- mbox: X-Keywords headers were duplicated
	- Some small fixes to how messages are saved to Maildir
	- Next command after STARTTLS was ignored which left the connection
	  stuck sometimes
	- Dovecot was pretty much broken with FreeBSD

v0.99.7 2003-01-14  Timo Sirainen <tss@iki.fi>

	+ Rewrote doc/index.txt, small updates to doc/design.txt and
	  doc/multiaccess.txt
	- New hash table code was broken with removing, which broke several
	  things. Fixed, but it's still a bit ugly code though..

v0.99.6 2003-01-13  Timo Sirainen <tss@iki.fi>

	+ THREAD=REFERENCES extension support. ORDEREDSUBJECT would be easy to
	  add, but I think it's pretty useless.
	+ SORT is much faster now.
	+ mbox: If ~/mail directory isn't found, create it.
	+ Log login usernames
	* Some coding style changes (less typedefs)
	- Mails with nested MIME parts might have caused incorrect BODY and
	  BODYSTRUCTURE fetches and sometimes might have crashed dovecot
	  (assert at imap-bodystructure.c). If client had already successfully
	  done the BODY fetching a couple of times, the bug couldn't happen
	  anymore since Dovecot then began caching the BODY data. So, this
	  mostly happened with new users.
	- non-UID SEARCH might gave wrong replies in certain conditions.
	- SORT replied always with UIDs instead of sequences.
	- If authentication was aborted by client ("*" reply to AUTHENTICATE),
	  the login process crashed later.
	- STATUS command gave invalid reply for mailboxes with spaces in name
	- Timezones were parsed wrong with message dates
	- Digest-MD5: We used "qop-options" instead of "qop", which was
	  incompatible with at least Cyrus SASL.
	- Realms in passwd-file were buggy
	- Literals didn't work when logging in
	- Crashed if it had to wait for mbox lock
	- With invalid configuration auth and login processes were just dying
	  and master filling log files infinitely.
	- We didn't work with some 64bit systems

v0.99.5 2003-01-02  Timo Sirainen <tss@iki.fi>

	* This release includes a lot of code cleanups, especially related to
	  security. Direct buffer modifying was replaced in several places
	  with a new buffer API, which provides a safe way to do it. Code that
	  looks unsafe contains @UNSAFE tag to make auditing easier.

	+ Support for SORT extension. Originally I thought about not
	  implementing any extensions before 1.0, but too many people want
	  webmails which want SORT. THREAD is another extension which they
	  want, but we don't support it yet.
	+ imap_listen and imaps_listen settings now accept "*" and "::" to
	  specify if we want to listen in IPv4 or IPv6 addresses. "::" may
	  also listen in all IPv4 addresses depending on the OS (Linux does,
	  BSD doesn't)
	+ New setting: default_mail_env can be used to specify where to find
	  users mailbox. Default is still to use autodetection.
	+ New setting: imap_log_path to log logins etc. informational messages
	  to different file.
	+ We support now separate mbox file for INBOX folder, no need for
	  symlink kludging anymore.
	+ Support for keeping index files in different location than actual
	  mailboxes.
	? Disabled mailbox_check_interval setting by default, it breaks
	  Evolution.
	- SEARCH was still somewhat buggy, especially with laggy networks.
	  Also body/header searches might have crashed or at least used
	  memory too much
	- Deleting messages in the middle of mbox caused dovecot to reindex
	  the following messages as new messages (ie. change UIDs and set
	  \Recent flag).
	- Digest-MD5 auth: Initial server challenge packet was missing a comma,
	  which might have made it incompatible with some implementations.
	- Some more fixes to unnecessarily high memory usage
	- SELECT and EXAMINE often printed UNSEEN reply or maybe complained
	  about corrupted indexes. Happened usually only with mbox.
	- FETCH BODYSTRUCTURE gave incorrect reply, breaking pine
	- LIST was pretty buggy with mbox subfolders
	- CHECK command returned just "missing parameters" error
	- DELETE didn't work with mbox folders
	- CREATE mailbox<hierarchy separator> failed always.
	- CREATE and RENAME didn't create required hierarchies with mbox
	- RFC822 date parser didn't handle single digit days correctly.
	- login_process_per_connection = yes didn't work with imaps port
	  connections which is exactly where it was mostly wanted.
	- ssl_disabled = yes didn't disable listening in imaps port
	- process limiting code didn't compile everywhere (eg. FreeBSD).
	- Linux sendfile() was never detected
	- We didn't work at all with gcc/PowerPC

v0.99.4 2002-12-01  Timo Sirainen <tss@iki.fi>

	- Command parser had several bugs when it didn't have enough data to
	  parse the full command in one call, ie. network lags etc. triggered
	  those bugs sometimes. This was the last "weird bug" I know of.
	- Mbox indexes got broken when updating cached fields
	- Fixed a few memory leaks and unneededly high memory usage while
	  caching envelopes
	- Fixes to searching from message body and header
	- --with-ssldir didn't do anything and the default was empty

v0.99.3 2002-11-26  Timo Sirainen <tss@iki.fi>

	- mail_read_mmaped = no (default) caused mbox corruption with EXPUNGE.
	  mmap()ing is forced for now.

v0.99.2 2002-11-26  Timo Sirainen <tss@iki.fi>

	+ If we have to wait for a lock longer, the client is now notified
	  about it every 30 seconds.
	- Default settings still pointed to lib directory instead of the
	  libexec directory where the binaries were actually installed
	- vpopmail support had to be kludged to fix a bug in vpopmail library
	  which sometimes left extra character after the user name.
	- Login process crashed if master process didn't let some user login.
	  Normally this couldn't happen without error in configuration.
	- select() based I/O loop wasn't working so Dovecot didn't work in
	  eg. OSX. Also PAM authentication wasn't detected with OSX.
	- Didn't compile with NetBSD-current

v0.99.1 2002-11-25  Timo Sirainen <tss@iki.fi>

	+ Added doc/mkcert.sh script to easily generate yourself a self-signed
	  certificate. Modify doc/dovecot-openssl.cnf before running it.
	+ --with-ssldir configure option to specify default path for /etc/ssl
	+ Added ssl_disable setting to config file
	- OpenSSL wasn't checked properly by configure
	- vpopmail authentication module didn't compile
	- We should install the binaries into libexec dir, not lib
	- doc/configuration.txt and doc/mail-storages.txt were missing

v0.99.0 2002-11-24  Timo Sirainen <tss@iki.fi>

	+ Replaced hash file with binary tree file which makes Dovecot stay
	  fast with large mailboxes after expunging multiple mails.
	+ Several speed improvements with SEARCH
	+ SEARCH CHARSET support using iconv(), although case-insensitive
	  searching is currently supported only for ASCII characters.
	+ OpenSSL support.
	+ Support for regenerating Diffie Hellman and RSA parameters with
	  specified intervals. NOTE: currently doesn't work with OpenSSL.
	+ Support for each login connection being handled in it's own process.
	  This is the default as it's more safe especially with SSL.
	+ mbox locking is now safe, other processes can't modify the mbox file
	  while we're reading it.
	+ Notify clients with "EXISTS" almost immediately after new mail is
	  received.
	+ Rawlog: Support for saving user connections into files - useful for
	  debugging.
	+ Content-Language is finally parsed correctly
	+ Lots of smaller speed optimizations
	- Partial BODY[] fetches weren't working properly
	- BODY[section] was buggy with message/rfc822 MIME parts
	- STARTTLS wasn't working
	- \* flag was missing from PERMANENTFLAGS.
	- Comments inside <> mail addresses crashed.
	- imap-login printed UTC timestamps to logfiles
	- passwd-file wasn't reread the the file changed
	- PAM authentication was implemented wrong, which caused it to break
	  with some PAM plugins.
	- Lots of smaller fixes, mostly to do with reliability

v0.98.4 2002-10-06  Timo Sirainen <tss@iki.fi>

	* Just a final release before replacing hash file with a binary tree.

	- When fetching messages larger than 256k, sometimes Dovecot missed
	  to send CR causing corrupted data at end of message and possibly
	  complete failure depending on IMAP client.
	- Fetching BODY or BODYSTRUCTURE for message having content-type of
	  message/rfc822 didn't correctly add () around the envelope data.
	- Several fixes to make it compile with HP/UX ANSI C compiler.
	  Also fixed several warnings it showed up.

v0.98.3 2002-10-01  Timo Sirainen <tss@iki.fi>

	* Sorry, just noticed a very stupid bug which caused evolution 1.2
	  beta to crash. I always thought it was just evolution's fault :)
	- Several fields in BODY / BODYSTRUCTURE replies weren't quoted

v0.98.2 2002-09-30  Timo Sirainen <tss@iki.fi>

	+ --with-file-offset-size=32 can now be used to select 32bit file
	  offsets. Using them should be a bit faster and take a bit less
	  disk and memory (also needed to compile Dovecot successfully with
	  TinyCC).
	+ maildir_copy_with_hardlinks option works now
	+ Check new mail and notify about it to client also after
	  commands which don't allow full syncing (FETCH, STORE, SEARCH).
	  Also always send RECENT after EXISTS notify.
	+ If we're out of disk space while opening mailbox, notify about it
	  with ALERT.
	- STORE and SEARCH didn't handle properly message sequence numbers
	  when some in the middle were externally deleted
	- SEARCH: Only first search condition was checked.
	- mbox: Message flags given to APPEND were ignored.
	- mbox: index was corrupted when changing flags for multipart MIME
	  messages
	- Out of disk space-handling wasn't working properly with .customflags
	  file
	- if auth processes were killed, login processes weren't reconnecting
	  to them

v0.98.1 2002-09-24  Timo Sirainen <tss@iki.fi>

	+ Faster and safer mbox rewriting when flags are updated
	- Didn't save messages larger then 8192 bytes
	- Several mbox breakages

v0.98 2002-09-23  Timo Sirainen <tss@iki.fi>

	+ mbox support is finally working. There's still some reliability
	  fixes left but overall it should be quite usable.
	+ vpopmail authentication support
	+ We should be able to deal with "out of diskspace/quota" conditions
	  properly, by keeping the indexes in memory and allowing user to
	  delete mails to get more space.
	+ Several speed enhancements
	+ New configuration file option: overwrite_incompatible_index to force
	  using ".imap.index" file, overwriting it if it isn't compatible
	- Handle invalid message headers reliably
	- Tons of bugfixes and code cleanups everywhere

v0.97 2002-08-29  Timo Sirainen <tss@iki.fi>

	+ Large mails are handled in 256kB blocks, so mail size no longer
	  has hardly any effect on memory usage
	+ 64bit file offsets are used if supported by system. This means
	  Dovecot is fully capable of handling >2G mails in those systems.
	  With 32bit offsets >2G mails may not behave too well, but should
	  not crash either.
	+ I fixed lots of potential integer overflows. This should make us
	  fully crash-free no matter what happens (index file corruption
	  mostly). I didn't verify everything too carefully yet, so more
	  auditing is still needed before we fully reach that goal.
	+ Implemented several missing tasks / optimizations to index handling.
	  It should now stay fast after longer usage periods.
	+ New configuration file options: log_path, log_timestamp, imaps_listen
	+ "Critical errors" are now hidden from users, ie. any error message
	  that is not a direct reply to user error is written into log file
	  and user gets only "Internal error [timestamp]".
	+ Nonblocking SSL handshaking
	+ Lots of code cleanups
	- Lots of mbox fixes, it seems to be somewhat reliable now
	- Year in Date-field was parsed wrong
	- Appending mail to mbox didn't work right
	- Always verify that mailbox names are valid (especially they shouldn't
	  contain "../")

v0.96 2002-08-08  Timo Sirainen <tss@iki.fi>

	* Changed to LGPL v2.1 license

	+ STARTTLS support and optional disabling of plaintext authentication
	  (LOGINDISABLED capability)
	+ Support for custom message flags, each folder can have 26 different.
	+ New configuration file options: imap_listen, max_logging_users,
	  max_imap_processes
	+ You can specify config file location to imap-master with -c <path>
	+ All IMAP processes can now write to specified log file instead of
	  syslog. Either do this by setting IMAP_LOGFILE environment, or
	  give -l <path> parameter to imap-master.
	+ Some cleanups to remove warnings with BSDs
	+ Changed all %s .. strerror(errno) -> %m
	+ Rewritten memory pool code
	- imap-master didn't close all the fds for executed processes
	- iobuffer code was buggy and caused the connection to terminate
	  sometimes
	- make install overwrote the existing dovecot.conf file, so it's now
	  named as dovecot-example.conf

v0.95 2002-07-31  Timo Sirainen <tss@iki.fi>

	+ Initial SSL support using GNU TLS, tested with v0.5.1.
	  TLS support is still missing.
	+ Digest-MD5 authentication method
	+ passwd-file authentication backend
	+ Code cleanups
	- Found several bugs from mempool and ioloop code, now we should
	  be stable? :)
	- A few corrections for long header field handling

v0.94 2002-07-29  Timo Sirainen <tss@iki.fi>

	* Supports running completely non-root now. imap-auth however is a
	  bit problematic as we don't support passwd-file yet.
	- Memory alignment fixes mostly
	- Other misc. bugfixes<|MERGE_RESOLUTION|>--- conflicted
+++ resolved
@@ -1,4 +1,3 @@
-<<<<<<< HEAD
 v2.1.UNSTABLE 2011-xx-xx  Timo Sirainen <tss@iki.fi>
 
 	* Plugins now use UTF-8 mailbox names rather than mUTF-7:
@@ -10,11 +9,9 @@
 	+ Autocreate plugin creates/subscribes mailboxes physically only when
 	  the mailbox is opened for the first time. Mailbox listing shows the
 	  autocreated mailboxes even if they don't physically exist.
+	+ Mailbox list indexes
 	- listescape plugin works perfectly now
-	- virtual storage: Fixed saving multiple mails in a transaction
-	  (e.g. copy multiple messages).
-	- dsync: Saved messages' save-date was set to 1970-01-01.
-=======
+
 v2.0.12 2011-04-12  Timo Sirainen <tss@iki.fi>
 
 	+ doveadm: Added "move" command for moving mails between mailboxes.
@@ -39,8 +36,8 @@
 	* LMTP: For user+detail@domain deliveries, the +detail is again written
 	  to Delivered-To: header.
 	* Skip auth penalty checks from IPs in login_trusted_networks.
->>>>>>> d70af602
-
+
+	+ Added import_environment setting.
 	+ Added submission_host setting to send mails via SMTP instead of
 	  via sendmail binary.
 	+ Added doveadm acl get/set/delete commands for ACL manipulation,
