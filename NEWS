--- conflicted
+++ resolved
@@ -1,4 +1,3 @@
-<<<<<<< HEAD
 v2.2.UNSTABLE 2012-xx-xx  Timo Sirainen <tss@iki.fi>
 
 	* When creating home directories, the permissions are copied from the
@@ -30,7 +29,7 @@
 	  exists only in the index.
 	+ LMTP proxy: Implemented XCLIENT extension for passing remote IP
 	  address through proxy.
-=======
+
 v2.1.12 2012-11-30  Timo Sirainen <tss@iki.fi>
 
 	- dovecot-config in v2.1.11 caused build problems with Pigeonhole
@@ -53,7 +52,6 @@
 	- director was somewhat broken in v2.1.10. This version also includes
 	  various reliability enhancements.
 	- auth: passdb imap was broken in v2.1.10.
->>>>>>> cd53dcf8
 
 v2.1.10 2012-09-18  Timo Sirainen <tss@iki.fi>
 
