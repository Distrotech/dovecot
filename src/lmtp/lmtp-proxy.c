/* Copyright (c) 2009-2012 Dovecot authors, see the included COPYING file */

#include "lib.h"
#include "array.h"
#include "ioloop.h"
#include "istream.h"
#include "ostream.h"
#include "lmtp-client.h"
#include "lmtp-proxy.h"

#define LMTP_MAX_LINE_LEN 1024

struct lmtp_proxy_recipient {
	struct lmtp_proxy_connection *conn;
	const char *address;
	const char *reply;

	unsigned int rcpt_to_failed:1;
	unsigned int data_reply_received:1;
};

struct lmtp_proxy_connection {
	struct lmtp_proxy *proxy;
	struct lmtp_proxy_rcpt_settings set;

	struct lmtp_client *client;
	struct istream *data_input;
	struct timeout *to;

	unsigned int finished:1;
	unsigned int failed:1;
};

struct lmtp_proxy {
	pool_t pool;
	const char *mail_from;
	struct lmtp_proxy_settings set;

	ARRAY(struct lmtp_proxy_connection *) connections;
	ARRAY(struct lmtp_proxy_recipient *) rcpt_to;
	unsigned int next_data_reply_idx;

	struct timeout *to_finish;
	struct istream *data_input;
	struct ostream *client_output;

	unsigned int max_timeout_msecs;

	lmtp_proxy_finish_callback_t *finish_callback;
	void *finish_context;

	unsigned int finished:1;
};

static void lmtp_conn_finish(void *context);

struct lmtp_proxy *
lmtp_proxy_init(const struct lmtp_proxy_settings *set,
		struct ostream *client_output)
{
	struct lmtp_proxy *proxy;
	pool_t pool;

	o_stream_ref(client_output);

	pool = pool_alloconly_create("lmtp proxy", 1024);
	proxy = p_new(pool, struct lmtp_proxy, 1);
	proxy->pool = pool;
	proxy->client_output = client_output;
	proxy->set.my_hostname = p_strdup(pool, set->my_hostname);
	proxy->set.dns_client_socket_path =
		p_strdup(pool, set->dns_client_socket_path);
	proxy->set.session_id = p_strdup(pool, set->session_id);
	proxy->set.source_ip = set->source_ip;
	proxy->set.source_port = set->source_port;
	proxy->set.proxy_ttl = set->proxy_ttl;
	i_array_init(&proxy->rcpt_to, 32);
	i_array_init(&proxy->connections, 32);
	return proxy;
}

static void lmtp_proxy_connections_deinit(struct lmtp_proxy *proxy)
{
	struct lmtp_proxy_connection *const *conns;

	array_foreach(&proxy->connections, conns) {
		struct lmtp_proxy_connection *conn = *conns;

		lmtp_client_deinit(&conn->client);
	}
}

void lmtp_proxy_deinit(struct lmtp_proxy **_proxy)
{
	struct lmtp_proxy *proxy = *_proxy;

	*_proxy = NULL;

	lmtp_proxy_connections_deinit(proxy);
	if (proxy->data_input != NULL)
		i_stream_unref(&proxy->data_input);
	if (proxy->client_output != NULL)
		o_stream_unref(&proxy->client_output);
	if (proxy->to_finish != NULL)
		timeout_remove(&proxy->to_finish);
	array_free(&proxy->rcpt_to);
	array_free(&proxy->connections);
	pool_unref(&proxy->pool);
}

void lmtp_proxy_mail_from(struct lmtp_proxy *proxy, const char *value)
{
	proxy->mail_from = p_strdup(proxy->pool, value);
}

static struct lmtp_proxy_connection *
lmtp_proxy_get_connection(struct lmtp_proxy *proxy,
			  const struct lmtp_proxy_rcpt_settings *set)
{
	struct lmtp_proxy_connection *const *conns, *conn;
	struct lmtp_client_settings client_set;

	i_assert(set->timeout_msecs > 0);

	array_foreach(&proxy->connections, conns) {
		conn = *conns;

		if (conn->set.port == set->port &&
		    strcmp(conn->set.host, set->host) == 0)
			return conn;
	}

	memset(&client_set, 0, sizeof(client_set));
	client_set.mail_from = proxy->mail_from;
	client_set.my_hostname = proxy->set.my_hostname;
	client_set.dns_client_socket_path = proxy->set.dns_client_socket_path;
	client_set.source_ip = proxy->set.source_ip;
	client_set.source_port = proxy->set.source_port;
	client_set.proxy_ttl_plus_1 = proxy->set.proxy_ttl+1;
	client_set.proxy_timeout_secs = set->timeout_msecs/1000;

	conn = p_new(proxy->pool, struct lmtp_proxy_connection, 1);
	conn->proxy = proxy;
	conn->set.host = p_strdup(proxy->pool, set->host);
	conn->set.port = set->port;
	conn->set.timeout_msecs = set->timeout_msecs;
	array_append(&proxy->connections, &conn, 1);

	conn->client = lmtp_client_init(&client_set, lmtp_conn_finish, conn);
	if (lmtp_client_connect_tcp(conn->client, set->protocol,
				    conn->set.host, conn->set.port) < 0)
		conn->failed = TRUE;

	if (proxy->max_timeout_msecs < set->timeout_msecs)
		proxy->max_timeout_msecs = set->timeout_msecs;
	return conn;
}

static bool lmtp_proxy_send_data_replies(struct lmtp_proxy *proxy)
{
	struct lmtp_proxy_recipient *const *rcpt;
	unsigned int i, count;

	o_stream_cork(proxy->client_output);
	rcpt = array_get(&proxy->rcpt_to, &count);
	for (i = proxy->next_data_reply_idx; i < count; i++) {
		if (!(rcpt[i]->rcpt_to_failed || rcpt[i]->data_reply_received))
			break;
		o_stream_nsend_str(proxy->client_output,
				   t_strconcat(rcpt[i]->reply, "\r\n", NULL));
	}
	o_stream_uncork(proxy->client_output);
	proxy->next_data_reply_idx = i;

	return i == count;
}

static void lmtp_proxy_finish_timeout(struct lmtp_proxy *proxy)
{
	i_assert(!proxy->finished);

	timeout_remove(&proxy->to_finish);
	proxy->finished = TRUE;
	proxy->finish_callback(proxy->finish_context);
}

static void lmtp_proxy_try_finish(struct lmtp_proxy *proxy)
{
	if (proxy->finish_callback == NULL) {
		/* DATA command hasn't been sent yet */
		return;
	}
	if (!lmtp_proxy_send_data_replies(proxy)) {
		/* we can't received reply from all clients yet */
		return;
	}
	/* do the actual finishing in a timeout handler, since the finish
	   callback causes the proxy to be destroyed and the code leading up
	   to this function can be called from many different places. it's
	   easier this way rather than having all the callers check if the
	   proxy was already destroyed. */
	if (proxy->to_finish == NULL) {
		proxy->to_finish = timeout_add(0, lmtp_proxy_finish_timeout,
					       proxy);
	}
}

static void lmtp_conn_finish(void *context)
{
	struct lmtp_proxy_connection *conn = context;

	conn->finished = TRUE;
	if (conn->to != NULL)
		timeout_remove(&conn->to);
	if (conn->data_input != NULL)
		i_stream_unref(&conn->data_input);
	lmtp_proxy_try_finish(conn->proxy);
}

static void
lmtp_proxy_conn_rcpt_to(bool success, const char *reply, void *context)
{
	struct lmtp_proxy_recipient *rcpt = context;
	struct lmtp_proxy_connection *conn = rcpt->conn;

	i_assert(rcpt->reply == NULL);

	rcpt->reply = p_strdup(conn->proxy->pool, reply);
	rcpt->rcpt_to_failed = !success;
}

static void
lmtp_proxy_conn_data(bool success ATTR_UNUSED, const char *reply, void *context)
{
	struct lmtp_proxy_recipient *rcpt = context;
	struct lmtp_proxy_connection *conn = rcpt->conn;

	i_assert(!rcpt->rcpt_to_failed);
	i_assert(rcpt->reply != NULL);

	/* reset timeout in case there are a lot of RCPT TOs */
	if (conn->to != NULL)
		timeout_reset(conn->to);

	rcpt->reply = p_strdup(conn->proxy->pool, reply);
	rcpt->data_reply_received = TRUE;

	lmtp_proxy_try_finish(conn->proxy);
}

int lmtp_proxy_add_rcpt(struct lmtp_proxy *proxy, const char *address,
			const struct lmtp_proxy_rcpt_settings *set)
{
	struct lmtp_proxy_connection *conn;
	struct lmtp_proxy_recipient *rcpt;

	conn = lmtp_proxy_get_connection(proxy, set);
	if (conn->failed)
		return -1;

	rcpt = p_new(proxy->pool, struct lmtp_proxy_recipient, 1);
	rcpt->conn = conn;
	rcpt->address = p_strdup(proxy->pool, address);
	array_append(&proxy->rcpt_to, &rcpt, 1);

	lmtp_client_add_rcpt(conn->client, address, lmtp_proxy_conn_rcpt_to,
			     lmtp_proxy_conn_data, rcpt);
	return 0;
}

static void lmtp_proxy_conn_timeout(struct lmtp_proxy_connection *conn)
{
	const char *line;

	line = t_strdup_printf(ERRSTR_TEMP_REMOTE_FAILURE
			       " (timeout while waiting for reply to %s) <%s>",
			       lmtp_client_state_to_string(conn->client),
			       conn->proxy->set.session_id);
	lmtp_client_fail(conn->client, line);
}

void lmtp_proxy_start(struct lmtp_proxy *proxy, struct istream *data_input,
		      const char *header,
		      lmtp_proxy_finish_callback_t *callback, void *context)
{
	struct lmtp_proxy_connection *const *conns;

	i_assert(data_input->seekable);

	proxy->finish_callback = callback;
	proxy->finish_context = context;
	proxy->data_input = data_input;
	i_stream_ref(proxy->data_input);

	array_foreach(&proxy->connections, conns) {
		struct lmtp_proxy_connection *conn = *conns;

		if (conn->finished) {
			/* this connection had already failed */
			continue;
		}

		conn->to = timeout_add(proxy->max_timeout_msecs,
				       lmtp_proxy_conn_timeout, conn);

		conn->data_input = i_stream_create_limit(data_input, (uoff_t)-1);
		lmtp_client_set_data_header(conn->client, header);
		lmtp_client_send(conn->client, conn->data_input);
		lmtp_client_send_more(conn->client);
	}
<<<<<<< HEAD
=======
	/* finish if all of the connections have already failed */
>>>>>>> dff0fb84
	lmtp_proxy_try_finish(proxy);
}<|MERGE_RESOLUTION|>--- conflicted
+++ resolved
@@ -308,9 +308,6 @@
 		lmtp_client_send(conn->client, conn->data_input);
 		lmtp_client_send_more(conn->client);
 	}
-<<<<<<< HEAD
-=======
 	/* finish if all of the connections have already failed */
->>>>>>> dff0fb84
 	lmtp_proxy_try_finish(proxy);
 }