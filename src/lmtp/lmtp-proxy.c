/* Copyright (c) 2009-2012 Dovecot authors, see the included COPYING file */

#include "lib.h"
#include "array.h"
#include "ioloop.h"
#include "istream.h"
#include "ostream.h"
#include "lmtp-client.h"
#include "lmtp-proxy.h"

#define LMTP_MAX_LINE_LEN 1024

struct lmtp_proxy_recipient {
	struct lmtp_proxy_connection *conn;
	const char *address;
	const char *reply;

	unsigned int rcpt_to_failed:1;
	unsigned int data_reply_received:1;
};

struct lmtp_proxy_connection {
	struct lmtp_proxy *proxy;
	struct lmtp_proxy_rcpt_settings set;

	struct lmtp_client *client;
	struct istream *data_input;
	struct timeout *to;

	unsigned int finished:1;
	unsigned int failed:1;
};

struct lmtp_proxy {
	pool_t pool;
<<<<<<< HEAD
	const char *mail_from;
	struct lmtp_proxy_settings set;
=======
	const char *mail_from, *my_hostname, *session_id;
	const char *dns_client_socket_path;
>>>>>>> 9a8d7589

	ARRAY(struct lmtp_proxy_connection *) connections;
	ARRAY(struct lmtp_proxy_recipient *) rcpt_to;
	unsigned int next_data_reply_idx;

	struct timeout *to_finish;
	struct istream *data_input;
	struct ostream *client_output;

	unsigned int max_timeout_msecs;

	lmtp_proxy_finish_callback_t *finish_callback;
	void *finish_context;

	unsigned int finished:1;
};

static void lmtp_conn_finish(void *context);

struct lmtp_proxy *
<<<<<<< HEAD
lmtp_proxy_init(const struct lmtp_proxy_settings *set,
		struct ostream *client_output)
=======
lmtp_proxy_init(const char *my_hostname, const char *dns_client_socket_path,
		const char *session_id, struct ostream *client_output)
>>>>>>> 9a8d7589
{
	struct lmtp_proxy *proxy;
	pool_t pool;

	o_stream_ref(client_output);

	pool = pool_alloconly_create("lmtp proxy", 1024);
	proxy = p_new(pool, struct lmtp_proxy, 1);
	proxy->pool = pool;
	proxy->client_output = client_output;
<<<<<<< HEAD
	proxy->set.my_hostname = p_strdup(pool, set->my_hostname);
	proxy->set.dns_client_socket_path =
		p_strdup(pool, set->dns_client_socket_path);
	proxy->set.source_ip = set->source_ip;
	proxy->set.source_port = set->source_port;
	proxy->set.proxy_ttl = set->proxy_ttl;
=======
	proxy->dns_client_socket_path = p_strdup(pool, dns_client_socket_path);
	proxy->session_id = p_strdup(pool, session_id);
>>>>>>> 9a8d7589
	i_array_init(&proxy->rcpt_to, 32);
	i_array_init(&proxy->connections, 32);
	return proxy;
}

static void lmtp_proxy_connections_deinit(struct lmtp_proxy *proxy)
{
	struct lmtp_proxy_connection *const *conns;

	array_foreach(&proxy->connections, conns) {
		struct lmtp_proxy_connection *conn = *conns;

		lmtp_client_deinit(&conn->client);
	}
}

void lmtp_proxy_deinit(struct lmtp_proxy **_proxy)
{
	struct lmtp_proxy *proxy = *_proxy;

	*_proxy = NULL;

	lmtp_proxy_connections_deinit(proxy);
	if (proxy->data_input != NULL)
		i_stream_unref(&proxy->data_input);
	if (proxy->client_output != NULL)
		o_stream_unref(&proxy->client_output);
	if (proxy->to_finish != NULL)
		timeout_remove(&proxy->to_finish);
	array_free(&proxy->rcpt_to);
	array_free(&proxy->connections);
	pool_unref(&proxy->pool);
}

void lmtp_proxy_mail_from(struct lmtp_proxy *proxy, const char *value)
{
	proxy->mail_from = p_strdup(proxy->pool, value);
}

static struct lmtp_proxy_connection *
lmtp_proxy_get_connection(struct lmtp_proxy *proxy,
			  const struct lmtp_proxy_rcpt_settings *set)
{
	struct lmtp_proxy_connection *const *conns, *conn;
	struct lmtp_client_settings client_set;

	i_assert(set->timeout_msecs > 0);

	array_foreach(&proxy->connections, conns) {
		conn = *conns;

		if (conn->set.port == set->port &&
		    strcmp(conn->set.host, set->host) == 0)
			return conn;
	}

	memset(&client_set, 0, sizeof(client_set));
	client_set.mail_from = proxy->mail_from;
	client_set.my_hostname = proxy->set.my_hostname;
	client_set.dns_client_socket_path = proxy->set.dns_client_socket_path;
	client_set.source_ip = proxy->set.source_ip;
	client_set.source_port = proxy->set.source_port;
	client_set.proxy_ttl_plus_1 = proxy->set.proxy_ttl+1;
	client_set.proxy_timeout_secs = set->timeout_msecs/1000;

	conn = p_new(proxy->pool, struct lmtp_proxy_connection, 1);
	conn->proxy = proxy;
	conn->set.host = p_strdup(proxy->pool, set->host);
	conn->set.port = set->port;
	conn->set.timeout_msecs = set->timeout_msecs;
	array_append(&proxy->connections, &conn, 1);

	conn->client = lmtp_client_init(&client_set, lmtp_conn_finish, conn);
	if (lmtp_client_connect_tcp(conn->client, set->protocol,
				    conn->set.host, conn->set.port) < 0)
		conn->failed = TRUE;

	if (proxy->max_timeout_msecs < set->timeout_msecs)
		proxy->max_timeout_msecs = set->timeout_msecs;
	return conn;
}

static bool lmtp_proxy_send_data_replies(struct lmtp_proxy *proxy)
{
	struct lmtp_proxy_recipient *const *rcpt;
	unsigned int i, count;

	o_stream_cork(proxy->client_output);
	rcpt = array_get(&proxy->rcpt_to, &count);
	for (i = proxy->next_data_reply_idx; i < count; i++) {
		if (!(rcpt[i]->rcpt_to_failed || rcpt[i]->data_reply_received))
			break;
		o_stream_nsend_str(proxy->client_output,
				   t_strconcat(rcpt[i]->reply, "\r\n", NULL));
	}
	o_stream_uncork(proxy->client_output);
	proxy->next_data_reply_idx = i;

	return i == count;
}

static void lmtp_proxy_finish_timeout(struct lmtp_proxy *proxy)
{
	i_assert(!proxy->finished);

	timeout_remove(&proxy->to_finish);
	proxy->finished = TRUE;
	proxy->finish_callback(proxy->finish_context);
}

static void lmtp_proxy_try_finish(struct lmtp_proxy *proxy)
{
	if (proxy->finish_callback == NULL) {
		/* DATA command hasn't been sent yet */
		return;
	}
	if (!lmtp_proxy_send_data_replies(proxy)) {
		/* we can't received reply from all clients yet */
		return;
	}
	/* do the actual finishing in a timeout handler, since the finish
	   callback causes the proxy to be destroyed and the code leading up
	   to this function can be called from many different places. it's
	   easier this way rather than having all the callers check if the
	   proxy was already destroyed. */
	if (proxy->to_finish == NULL) {
		proxy->to_finish = timeout_add(0, lmtp_proxy_finish_timeout,
					       proxy);
	}
}

static void lmtp_conn_finish(void *context)
{
	struct lmtp_proxy_connection *conn = context;

	conn->finished = TRUE;
	if (conn->to != NULL)
		timeout_remove(&conn->to);
	if (conn->data_input != NULL)
		i_stream_unref(&conn->data_input);
	lmtp_proxy_try_finish(conn->proxy);
}

static void
lmtp_proxy_conn_rcpt_to(bool success, const char *reply, void *context)
{
	struct lmtp_proxy_recipient *rcpt = context;
	struct lmtp_proxy_connection *conn = rcpt->conn;

	i_assert(rcpt->reply == NULL);

	rcpt->reply = p_strdup(conn->proxy->pool, reply);
	rcpt->rcpt_to_failed = !success;
}

static void
lmtp_proxy_conn_data(bool success ATTR_UNUSED, const char *reply, void *context)
{
	struct lmtp_proxy_recipient *rcpt = context;
	struct lmtp_proxy_connection *conn = rcpt->conn;

	i_assert(!rcpt->rcpt_to_failed);
	i_assert(rcpt->reply != NULL);

	/* reset timeout in case there are a lot of RCPT TOs */
	if (conn->to != NULL)
		timeout_reset(conn->to);

	rcpt->reply = p_strdup(conn->proxy->pool, reply);
	rcpt->data_reply_received = TRUE;

	lmtp_proxy_try_finish(conn->proxy);
}

int lmtp_proxy_add_rcpt(struct lmtp_proxy *proxy, const char *address,
			const struct lmtp_proxy_rcpt_settings *set)
{
	struct lmtp_proxy_connection *conn;
	struct lmtp_proxy_recipient *rcpt;

	conn = lmtp_proxy_get_connection(proxy, set);
	if (conn->failed)
		return -1;

	rcpt = p_new(proxy->pool, struct lmtp_proxy_recipient, 1);
	rcpt->conn = conn;
	rcpt->address = p_strdup(proxy->pool, address);
	array_append(&proxy->rcpt_to, &rcpt, 1);

	lmtp_client_add_rcpt(conn->client, address, lmtp_proxy_conn_rcpt_to,
			     lmtp_proxy_conn_data, rcpt);
	return 0;
}

static void lmtp_proxy_conn_timeout(struct lmtp_proxy_connection *conn)
{
	const char *line;

	line = t_strdup_printf(ERRSTR_TEMP_REMOTE_FAILURE
			       " (timeout while waiting for reply to %s) <%s>",
			       lmtp_client_state_to_string(conn->client),
			       conn->proxy->session_id);
	lmtp_client_fail(conn->client, line);
}

void lmtp_proxy_start(struct lmtp_proxy *proxy, struct istream *data_input,
		      const char *header,
		      lmtp_proxy_finish_callback_t *callback, void *context)
{
	struct lmtp_proxy_connection *const *conns;

	i_assert(data_input->seekable);

	proxy->finish_callback = callback;
	proxy->finish_context = context;
	proxy->data_input = data_input;
	i_stream_ref(proxy->data_input);

	array_foreach(&proxy->connections, conns) {
		struct lmtp_proxy_connection *conn = *conns;

		if (conn->finished) {
			/* this connection had already failed */
			continue;
		}

		conn->to = timeout_add(proxy->max_timeout_msecs,
				       lmtp_proxy_conn_timeout, conn);

		conn->data_input = i_stream_create_limit(data_input, (uoff_t)-1);
		lmtp_client_set_data_header(conn->client, header);
		lmtp_client_send(conn->client, conn->data_input);
		lmtp_client_send_more(conn->client);
	}
	lmtp_proxy_try_finish(proxy);
}<|MERGE_RESOLUTION|>--- conflicted
+++ resolved
@@ -33,13 +33,8 @@
 
 struct lmtp_proxy {
 	pool_t pool;
-<<<<<<< HEAD
 	const char *mail_from;
 	struct lmtp_proxy_settings set;
-=======
-	const char *mail_from, *my_hostname, *session_id;
-	const char *dns_client_socket_path;
->>>>>>> 9a8d7589
 
 	ARRAY(struct lmtp_proxy_connection *) connections;
 	ARRAY(struct lmtp_proxy_recipient *) rcpt_to;
@@ -60,13 +55,8 @@
 static void lmtp_conn_finish(void *context);
 
 struct lmtp_proxy *
-<<<<<<< HEAD
 lmtp_proxy_init(const struct lmtp_proxy_settings *set,
 		struct ostream *client_output)
-=======
-lmtp_proxy_init(const char *my_hostname, const char *dns_client_socket_path,
-		const char *session_id, struct ostream *client_output)
->>>>>>> 9a8d7589
 {
 	struct lmtp_proxy *proxy;
 	pool_t pool;
@@ -77,17 +67,13 @@
 	proxy = p_new(pool, struct lmtp_proxy, 1);
 	proxy->pool = pool;
 	proxy->client_output = client_output;
-<<<<<<< HEAD
 	proxy->set.my_hostname = p_strdup(pool, set->my_hostname);
 	proxy->set.dns_client_socket_path =
 		p_strdup(pool, set->dns_client_socket_path);
+	proxy->set.session_id = p_strdup(pool, set->session_id);
 	proxy->set.source_ip = set->source_ip;
 	proxy->set.source_port = set->source_port;
 	proxy->set.proxy_ttl = set->proxy_ttl;
-=======
-	proxy->dns_client_socket_path = p_strdup(pool, dns_client_socket_path);
-	proxy->session_id = p_strdup(pool, session_id);
->>>>>>> 9a8d7589
 	i_array_init(&proxy->rcpt_to, 32);
 	i_array_init(&proxy->connections, 32);
 	return proxy;
@@ -289,7 +275,7 @@
 	line = t_strdup_printf(ERRSTR_TEMP_REMOTE_FAILURE
 			       " (timeout while waiting for reply to %s) <%s>",
 			       lmtp_client_state_to_string(conn->client),
-			       conn->proxy->session_id);
+			       conn->proxy->set.session_id);
 	lmtp_client_fail(conn->client, line);
 }
 
