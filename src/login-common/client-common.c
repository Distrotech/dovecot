/* Copyright (c) 2002-2012 Dovecot authors, see the included COPYING file */

#include "login-common.h"
#include "hostpid.h"
#include "llist.h"
#include "istream.h"
#include "ostream.h"
#include "iostream-rawlog.h"
#include "process-title.h"
#include "str.h"
#include "str-sanitize.h"
#include "safe-memset.h"
#include "var-expand.h"
#include "master-interface.h"
#include "master-service.h"
#include "master-auth.h"
#include "auth-client.h"
#include "login-proxy.h"
#include "ssl-proxy.h"
#include "client-common.h"

#include <stdlib.h>

struct client *clients = NULL, *last_client = NULL;
static unsigned int clients_count = 0;

static void client_idle_disconnect_timeout(struct client *client)
{
	client_notify_disconnect(client, CLIENT_DISCONNECT_TIMEOUT,
				 "Disconnected for inactivity.");
	client_destroy(client, "Disconnected: Inactivity");
}

static void client_open_streams(struct client *client)
{
	client->input =
		i_stream_create_fd(client->fd, LOGIN_MAX_INBUF_SIZE, FALSE);
	client->output =
		o_stream_create_fd(client->fd, LOGIN_MAX_OUTBUF_SIZE, FALSE);

	if (login_rawlog_dir != NULL) {
		if (iostream_rawlog_create(login_rawlog_dir, &client->input,
					   &client->output) < 0)
			login_rawlog_dir = NULL;
	}
}

static bool client_is_trusted(struct client *client)
{
	const char *const *net;
	struct ip_addr net_ip;
	unsigned int bits;

	if (client->set->login_trusted_networks == NULL)
		return FALSE;

	net = t_strsplit_spaces(client->set->login_trusted_networks, ", ");
	for (; *net != NULL; net++) {
		if (net_parse_range(*net, &net_ip, &bits) < 0) {
			i_error("login_trusted_networks: "
				"Invalid network '%s'", *net);
			break;
		}

		if (net_is_in_network(&client->ip, &net_ip, bits))
			return TRUE;
	}
	return FALSE;
}

struct client *
client_create(int fd, bool ssl, pool_t pool,
	      const struct login_settings *set, void **other_sets,
	      const struct ip_addr *local_ip, const struct ip_addr *remote_ip)
{
	struct client *client;

	i_assert(fd != -1);

	client = login_binary->client_vfuncs->alloc(pool);
	client->v = *login_binary->client_vfuncs;
	if (client->v.auth_send_challenge == NULL)
		client->v.auth_send_challenge = client_auth_send_challenge;
	if (client->v.auth_parse_response == NULL)
		client->v.auth_parse_response = client_auth_parse_response;

	client->created = ioloop_time;
	client->refcount = 1;

	client->pool = pool;
	client->set = set;
	client->local_ip = *local_ip;
	client->ip = *remote_ip;
	client->fd = fd;
	client->tls = ssl;
	client->trusted = client_is_trusted(client);
	client->secured = ssl || client->trusted ||
		net_ip_compare(remote_ip, local_ip);
	client->proxy_ttl = LOGIN_PROXY_TTL;

	if (last_client == NULL)
		last_client = client;
	DLLIST_PREPEND(&clients, client);
	clients_count++;

	client->to_disconnect =
		timeout_add(CLIENT_LOGIN_TIMEOUT_MSECS,
			    client_idle_disconnect_timeout, client);
	client_open_streams(client);

	client->v.create(client, other_sets);

	if (auth_client_is_connected(auth_client))
		client_notify_auth_ready(client);
	else
		client_set_auth_waiting(client);

	login_refresh_proctitle();
	return client;
}

void client_destroy(struct client *client, const char *reason)
{
	if (client->destroyed)
		return;
	client->destroyed = TRUE;

	if (!client->login_success && reason != NULL) {
		reason = t_strconcat(reason, " ",
			client_get_extra_disconnect_reason(client), NULL);
	}
	if (reason != NULL)
		client_log(client, reason);

	if (last_client == client)
		last_client = client->prev;
	DLLIST_REMOVE(&clients, client);

	if (client->input != NULL)
		i_stream_close(client->input);
	if (client->output != NULL)
		o_stream_close(client->output);

	if (client->master_tag != 0) {
		i_assert(client->auth_request == NULL);
		i_assert(client->authenticating);
		i_assert(client->refcount > 1);
		client->authenticating = FALSE;
		master_auth_request_abort(master_auth, client->master_tag);
		client->refcount--;
	} else if (client->auth_request != NULL) {
		i_assert(client->authenticating);
		sasl_server_auth_abort(client);
	} else {
		i_assert(!client->authenticating);
	}

	if (client->io != NULL)
		io_remove(&client->io);
	if (client->to_disconnect != NULL)
		timeout_remove(&client->to_disconnect);
	if (client->to_auth_waiting != NULL)
		timeout_remove(&client->to_auth_waiting);
	if (client->auth_response != NULL)
		str_free(&client->auth_response);

	if (client->fd != -1) {
		net_disconnect(client->fd);
		client->fd = -1;
	}

	if (client->proxy_password != NULL) {
		safe_memset(client->proxy_password, 0,
			    strlen(client->proxy_password));
		i_free_and_null(client->proxy_password);
	}

	if (client->login_proxy != NULL)
		login_proxy_free(&client->login_proxy);
	if (client->ssl_proxy != NULL)
		ssl_proxy_free(&client->ssl_proxy);
	client->v.destroy(client);
	if (client_unref(&client) && initial_service_count == 1) {
		/* as soon as this connection is done with proxying
		   (or whatever), the process will die. there's no need for
		   authentication anymore, so close the connection.
		   do this only with initial service_count=1, in case there
		   are other clients with pending authentications */
		auth_client_disconnect(auth_client, "unnecessary connection");
	}
	login_client_destroyed();
	login_refresh_proctitle();
}

void client_destroy_success(struct client *client, const char *reason)
{
	client->login_success = TRUE;
	client_destroy(client, reason);
}

void client_destroy_internal_failure(struct client *client)
{
	client_notify_disconnect(client, CLIENT_DISCONNECT_INTERNAL_ERROR,
		"Internal login failure. "
		"Refer to server log for more information.");
	client_destroy(client, t_strdup_printf(
		"Internal login failure (pid=%s id=%u)",
		my_pid, client->master_auth_id));
}

void client_ref(struct client *client)
{
	client->refcount++;
}

bool client_unref(struct client **_client)
{
	struct client *client = *_client;

	i_assert(client->refcount > 0);
	if (--client->refcount > 0)
		return TRUE;

	*_client = NULL;

	i_assert(client->destroyed);
	i_assert(client->ssl_proxy == NULL);
	i_assert(client->login_proxy == NULL);

	if (client->input != NULL)
		i_stream_unref(&client->input);
	if (client->output != NULL)
		o_stream_unref(&client->output);

	i_free(client->proxy_user);
	i_free(client->proxy_master_user);
	i_free(client->virtual_user);
	i_free(client->auth_mech_name);
	pool_unref(&client->pool);

	i_assert(clients_count > 0);
	clients_count--;

	master_service_client_connection_destroyed(master_service);
	login_refresh_proctitle();
	return FALSE;
}

void client_destroy_oldest(void)
{
	struct client *client;

	if (last_client == NULL) {
		/* we have no clients */
		return;
	}

	/* destroy the last client that hasn't successfully authenticated yet.
	   this is usually the last client, but don't kill it if it's just
	   waiting for master to finish its job. */
	for (client = last_client; client != NULL; client = client->prev) {
		if (client->master_tag == 0)
			break;
	}
	if (client == NULL)
		client = last_client;

	client_notify_disconnect(client, CLIENT_DISCONNECT_RESOURCE_CONSTRAINT,
				 "Connection queue full");
	client_destroy(client, "Disconnected: Connection queue full");
}

void clients_destroy_all_reason(const char *reason)
{
	struct client *client, *next;

	for (client = clients; client != NULL; client = next) {
		next = client->next;
<<<<<<< HEAD
		client_notify_disconnect(client,
			CLIENT_DISCONNECT_SYSTEM_SHUTDOWN, "Shutting down.");
		client_destroy(client, "Disconnected: Shutting down");
=======
		client_destroy(client, reason);
>>>>>>> 83f43649
	}
}

void clients_destroy_all(void)
{
	clients_destroy_all_reason("Disconnected: Shutting down");
}

static void client_start_tls(struct client *client)
{
	int fd_ssl;

	client_ref(client);
	if (!client_unref(&client) || client->destroyed)
		return;

	fd_ssl = ssl_proxy_alloc(client->fd, &client->ip,
				 client->set, &client->ssl_proxy);
	if (fd_ssl == -1) {
		client_notify_disconnect(client,
			CLIENT_DISCONNECT_INTERNAL_ERROR,
			"TLS initialization failed.");
		client_destroy(client,
			"Disconnected: TLS initialization failed.");
		return;
	}
	ssl_proxy_set_client(client->ssl_proxy, client);
	ssl_proxy_start(client->ssl_proxy);

	client->starttls = TRUE;
	client->tls = TRUE;
	client->secured = TRUE;
	login_refresh_proctitle();

	client->fd = fd_ssl;
	client->io = io_add(client->fd, IO_READ, client_input, client);
	i_stream_unref(&client->input);
	o_stream_unref(&client->output);
	client_open_streams(client);

	client->v.starttls(client);
}

static int client_output_starttls(struct client *client)
{
	int ret;

	if ((ret = o_stream_flush(client->output)) < 0) {
		client_destroy(client, "Disconnected");
		return 1;
	}

	if (ret > 0) {
		o_stream_unset_flush_callback(client->output);
		client_start_tls(client);
	}
	return 1;
}

void client_cmd_starttls(struct client *client)
{
	if (client->tls) {
		client->v.notify_starttls(client, FALSE, "TLS is already active.");
		return;
	}

	if (!ssl_initialized) {
		client->v.notify_starttls(client, FALSE, "TLS support isn't enabled.");
		return;
	}

	/* remove input handler, SSL proxy gives us a new fd. we also have to
	   remove it in case we have to wait for buffer to be flushed */
	if (client->io != NULL)
		io_remove(&client->io);

	client->v.notify_starttls(client, TRUE, "Begin TLS negotiation now.");

	/* uncork the old fd */
	o_stream_uncork(client->output);

	if (o_stream_flush(client->output) <= 0) {
		/* the buffer has to be flushed */
		o_stream_set_flush_pending(client->output, TRUE);
		o_stream_set_flush_callback(client->output,
					    client_output_starttls, client);
	} else {
		client_start_tls(client);
	}
}

unsigned int clients_get_count(void)
{
	return clients_count;
}

static const struct var_expand_table *
get_var_expand_table(struct client *client)
{
	static struct var_expand_table static_tab[] = {
		{ 'u', NULL, "user" },
		{ 'n', NULL, "username" },
		{ 'd', NULL, "domain" },
		{ 's', NULL, "service" },
		{ 'h', NULL, "home" },
		{ 'l', NULL, "lip" },
		{ 'r', NULL, "rip" },
		{ 'p', NULL, "pid" },
		{ 'm', NULL, "mech" },
		{ 'a', NULL, "lport" },
		{ 'b', NULL, "rport" },
		{ 'c', NULL, "secured" },
		{ 'k', NULL, "ssl_security" },
		{ 'e', NULL, "mail_pid" },
		{ '\0', NULL, NULL }
	};
	struct var_expand_table *tab;
	unsigned int i;

	tab = t_malloc(sizeof(static_tab));
	memcpy(tab, static_tab, sizeof(static_tab));

	if (client->virtual_user != NULL) {
		tab[0].value = client->virtual_user;
		tab[1].value = t_strcut(client->virtual_user, '@');
		tab[2].value = strchr(client->virtual_user, '@');
		if (tab[2].value != NULL) tab[2].value++;

		for (i = 0; i < 3; i++)
			tab[i].value = str_sanitize(tab[i].value, 80);
	}
	tab[3].value = login_binary->protocol;
	tab[4].value = getenv("HOME");
	tab[5].value = net_ip2addr(&client->local_ip);
	tab[6].value = net_ip2addr(&client->ip);
	tab[7].value = my_pid;
	tab[8].value = client->auth_mech_name == NULL ? NULL :
		str_sanitize(client->auth_mech_name, MAX_MECH_NAME);
	tab[9].value = dec2str(client->local_port);
	tab[10].value = dec2str(client->remote_port);
	if (!client->tls) {
		tab[11].value = client->secured ? "secured" : NULL;
		tab[12].value = "";
	} else {
		const char *ssl_state =
			ssl_proxy_is_handshaked(client->ssl_proxy) ?
			"TLS" : "TLS handshaking";
		const char *ssl_error =
			ssl_proxy_get_last_error(client->ssl_proxy);

		tab[11].value = ssl_error == NULL ? ssl_state :
			t_strdup_printf("%s: %s", ssl_state, ssl_error);
		tab[12].value =
			ssl_proxy_get_security_string(client->ssl_proxy);
	}
	tab[13].value = client->mail_pid == 0 ? "" :
		dec2str(client->mail_pid);
	return tab;
}

static bool have_key(const struct var_expand_table *table, const char *str)
{
	char key;
	unsigned int i;

	key = var_get_key(str);
	for (i = 0; table[i].key != '\0'; i++) {
		if (table[i].key == key) {
			if (table[i].value == NULL)
				return FALSE;
			if (table[i].value[0] != '\0')
				return TRUE;
			/* "" key - hide except in username */
			return key == 'u' || key == 'n';
		}
	}
	return FALSE;
}

static const char *
client_get_log_str(struct client *client, const char *msg)
{
	static struct var_expand_table static_tab[3] = {
		{ 's', NULL, NULL },
		{ '$', NULL, NULL },
		{ '\0', NULL, NULL }
	};
	const struct var_expand_table *var_expand_table;
	struct var_expand_table *tab;
	const char *p;
	char *const *e;
	string_t *str;

	var_expand_table = get_var_expand_table(client);

	tab = t_malloc(sizeof(static_tab));
	memcpy(tab, static_tab, sizeof(static_tab));

	str = t_str_new(256);
	for (e = client->set->log_format_elements_split; *e != NULL; e++) {
		for (p = *e; *p != '\0'; p++) {
			if (*p != '%' || p[1] == '\0')
				continue;

			p++;
			if (have_key(var_expand_table, p)) {
				if (str_len(str) > 0)
					str_append(str, ", ");
				var_expand(str, *e, var_expand_table);
				break;
			}
		}
	}

	tab[0].value = t_strdup(str_c(str));
	tab[1].value = msg;
	str_truncate(str, 0);

	var_expand(str, client->set->login_log_format, tab);
	return str_c(str);
}

void client_log(struct client *client, const char *msg)
{
	T_BEGIN {
		i_info("%s", client_get_log_str(client, msg));
	} T_END;
}

void client_log_err(struct client *client, const char *msg)
{
	T_BEGIN {
		i_error("%s", client_get_log_str(client, msg));
	} T_END;
}

void client_log_warn(struct client *client, const char *msg)
{
	T_BEGIN {
		i_warning("%s", client_get_log_str(client, msg));
	} T_END;
}

const char *client_get_extra_disconnect_reason(struct client *client)
{
	unsigned int auth_secs = client->auth_first_started == 0 ? 0 :
		ioloop_time - client->auth_first_started;

	if (client->set->auth_ssl_require_client_cert &&
	    client->ssl_proxy != NULL) {
		if (ssl_proxy_has_broken_client_cert(client->ssl_proxy))
			return "(client sent an invalid cert)";
		if (!ssl_proxy_has_valid_client_cert(client->ssl_proxy))
			return "(client didn't send a cert)";
	}

	if (!client->notified_auth_ready)
		return t_strdup_printf(
			"(disconnected before auth was ready, waited %u secs)",
			(unsigned int)(ioloop_time - client->created));

	if (client->auth_attempts == 0) {
		return t_strdup_printf("(no auth attempts in %u secs)",
			(unsigned int)(ioloop_time - client->created));
	}

	/* some auth attempts without SSL/TLS */
	if (client->auth_tried_disabled_plaintext)
		return "(tried to use disabled plaintext auth)";
	if (client->set->auth_ssl_require_client_cert &&
	    client->ssl_proxy == NULL)
		return "(cert required, client didn't start TLS)";
	if (client->auth_tried_unsupported_mech)
		return "(tried to use unsupported auth mechanism)";
	if (client->auth_waiting && client->auth_attempts == 1) {
		return t_strdup_printf("(client didn't finish SASL auth, "
				       "waited %u secs)", auth_secs);
	}
	if (client->auth_request != NULL && client->auth_attempts == 1) {
		return t_strdup_printf("(disconnected while authenticating, "
				       "waited %u secs)", auth_secs);
	}
	if (client->authenticating && client->auth_attempts == 1) {
		return t_strdup_printf("(disconnected while finishing login, "
				       "waited %u secs)", auth_secs);
	}
	if (client->auth_try_aborted && client->auth_attempts == 1)
		return "(aborted authentication)";
	if (client->auth_process_comm_fail)
		return "(auth process communication failure)";

	if (client->proxy_auth_failed)
		return "(proxy dest auth failed)";
	if (client->auth_successes > 0) {
		return t_strdup_printf("(internal failure, %u succesful auths)",
				       client->auth_successes);
	}
	return t_strdup_printf("(auth failed, %u attempts in %u secs)",
			       client->auth_attempts, auth_secs);
}

void client_notify_disconnect(struct client *client,
			      enum client_disconnect_reason reason,
			      const char *text)
{
	if (!client->notified_disconnect) {
		client->v.notify_disconnect(client, reason, text);
		client->notified_disconnect = TRUE;
	}
}

void client_notify_auth_ready(struct client *client)
{
	if (!client->notified_auth_ready) {
		client->v.notify_auth_ready(client);
		client->notified_auth_ready = TRUE;
	}
}

void client_notify_status(struct client *client, bool bad, const char *text)
{
	if (client->v.notify_status != NULL)
		client->v.notify_status(client, bad, text);
}

void client_send_raw_data(struct client *client, const void *data, size_t size)
{
	ssize_t ret;

	ret = o_stream_send(client->output, data, size);
	if (ret < 0 || (size_t)ret != size) {
		/* either disconnection or buffer full. in either case we want
		   this connection destroyed. however destroying it here might
		   break things if client is still tried to be accessed without
		   being referenced.. */
		i_stream_close(client->input);
	}
}

void client_send_raw(struct client *client, const char *data)
{
	client_send_raw_data(client, data, strlen(data));
}

bool client_read(struct client *client)
{
	switch (i_stream_read(client->input)) {
	case -2:
		/* buffer full */
		client_notify_disconnect(client,
			CLIENT_DISCONNECT_RESOURCE_CONSTRAINT,
			"Input buffer full, aborting");
		client_destroy(client, "Disconnected: Input buffer full");
		return FALSE;
	case -1:
		/* disconnected */
		client_destroy(client, "Disconnected");
		return FALSE;
	case 0:
		/* nothing new read */
		return TRUE;
	default:
		/* something was read */
		return TRUE;
	}
}

void client_input(struct client *client)
{
	client->v.input(client);
}<|MERGE_RESOLUTION|>--- conflicted
+++ resolved
@@ -276,13 +276,9 @@
 
 	for (client = clients; client != NULL; client = next) {
 		next = client->next;
-<<<<<<< HEAD
 		client_notify_disconnect(client,
-			CLIENT_DISCONNECT_SYSTEM_SHUTDOWN, "Shutting down.");
-		client_destroy(client, "Disconnected: Shutting down");
-=======
+			CLIENT_DISCONNECT_SYSTEM_SHUTDOWN, reason);
 		client_destroy(client, reason);
->>>>>>> 83f43649
 	}
 }
 
