/* Copyright (c) 2004-2012 Dovecot authors, see the included COPYING file */

#include "login-common.h"
#include "ioloop.h"
#include "istream.h"
#include "ostream.h"
#include "llist.h"
#include "str-sanitize.h"
#include "time-util.h"
#include "master-service.h"
#include "ipc-server.h"
<<<<<<< HEAD
=======
#include "dns-lookup.h"
#include "mail-user-hash.h"
>>>>>>> fbe4bfac
#include "client-common.h"
#include "ssl-proxy.h"
#include "login-proxy-state.h"
#include "login-proxy.h"

#define MAX_PROXY_INPUT_SIZE 4096
#define OUTBUF_THRESHOLD 1024
#define LOGIN_PROXY_DIE_IDLE_SECS 2
#define LOGIN_PROXY_IPC_PATH "ipc-proxy"
#define LOGIN_PROXY_IPC_NAME "proxy"
#define KILLED_BY_ADMIN_REASON "Killed by admin"
#define PROXY_IMMEDIATE_FAILURE_SECS 30

struct login_proxy {
	struct login_proxy *prev, *next;

	struct client *client;
	int client_fd, server_fd;
	struct io *client_io, *server_io;
	struct istream *server_input;
	struct ostream *client_output, *server_output;
	struct ssl_proxy *ssl_server_proxy;
	time_t last_io;

	struct timeval created;
	struct timeout *to, *to_notify;
	struct login_proxy_record *state_rec;

	struct ip_addr ip;
	char *host;
	unsigned int port;
	unsigned int connect_timeout_msecs;
	unsigned int notify_refresh_secs;
	enum login_proxy_ssl_flags ssl_flags;

	proxy_callback_t *callback;

	unsigned int destroying:1;
	unsigned int disconnecting:1;
};

static struct login_proxy_state *proxy_state;
static struct login_proxy *login_proxies = NULL;
static struct login_proxy *login_proxies_pending = NULL;
static struct ipc_server *login_proxy_ipc_server;

static void login_proxy_ipc_cmd(struct ipc_cmd *cmd, const char *line);

static void
login_proxy_free_reason(struct login_proxy **_proxy, const char *reason);

static void login_proxy_free_errno(struct login_proxy **proxy,
				   int err, const char *who)
{
	const char *reason;

	reason = err == 0 || err == EPIPE ?
		t_strdup_printf("Disconnected by %s", who) :
		t_strdup_printf("Disconnected by %s: %s", who, strerror(errno));
	login_proxy_free_reason(proxy, reason);
}

static void server_input(struct login_proxy *proxy)
{
	unsigned char buf[OUTBUF_THRESHOLD];
	ssize_t ret;

	proxy->last_io = ioloop_time;
	if (o_stream_get_buffer_used_size(proxy->client_output) >
	    OUTBUF_THRESHOLD) {
		/* client's output buffer is already quite full.
		   don't send more until we're below threshold. */
		io_remove(&proxy->server_io);
		return;
	}

	ret = net_receive(proxy->server_fd, buf, sizeof(buf));
	if (ret < 0)
		login_proxy_free_errno(&proxy, errno, "server");
	else if (o_stream_send(proxy->client_output, buf, ret) != ret) {
		login_proxy_free_errno(&proxy,
				       proxy->client_output->stream_errno,
				       "client");
	}
}

static void proxy_client_input(struct login_proxy *proxy)
{
	unsigned char buf[OUTBUF_THRESHOLD];
	ssize_t ret;

	proxy->last_io = ioloop_time;
	if (o_stream_get_buffer_used_size(proxy->server_output) >
	    OUTBUF_THRESHOLD) {
		/* proxy's output buffer is already quite full.
		   don't send more until we're below threshold. */
		io_remove(&proxy->client_io);
		return;
	}

	ret = net_receive(proxy->client_fd, buf, sizeof(buf));
	if (ret < 0)
		login_proxy_free_errno(&proxy, errno, "client");
	else if (o_stream_send(proxy->server_output, buf, ret) != ret) {
		login_proxy_free_errno(&proxy,
				       proxy->server_output->stream_errno,
				       "server");
	}
}

static int server_output(struct login_proxy *proxy)
{
	proxy->last_io = ioloop_time;
	if (o_stream_flush(proxy->server_output) < 0) {
		login_proxy_free_errno(&proxy,
				       proxy->server_output->stream_errno,
				       "server");
		return 1;
	}

	if (proxy->client_io == NULL &&
	    o_stream_get_buffer_used_size(proxy->server_output) <
	    OUTBUF_THRESHOLD) {
		/* there's again space in proxy's output buffer, so we can
		   read more from client. */
		proxy->client_io = io_add(proxy->client_fd, IO_READ,
					  proxy_client_input, proxy);
	}
	return 1;
}

static int proxy_client_output(struct login_proxy *proxy)
{
	proxy->last_io = ioloop_time;
	if (o_stream_flush(proxy->client_output) < 0) {
		login_proxy_free_errno(&proxy,
				       proxy->client_output->stream_errno,
				       "client");
		return 1;
	}

	if (proxy->server_io == NULL &&
	    o_stream_get_buffer_used_size(proxy->client_output) <
	    OUTBUF_THRESHOLD) {
		/* there's again space in client's output buffer, so we can
		   read more from proxy. */
		proxy->server_io =
			io_add(proxy->server_fd, IO_READ, server_input, proxy);
	}
	return 1;
}

static void proxy_prelogin_input(struct login_proxy *proxy)
{
	proxy->callback(proxy->client);
}

static void proxy_plain_connected(struct login_proxy *proxy)
{
	proxy->server_input =
		i_stream_create_fd(proxy->server_fd, MAX_PROXY_INPUT_SIZE,
				   FALSE);
	proxy->server_output =
		o_stream_create_fd(proxy->server_fd, (size_t)-1, FALSE);

	proxy->server_io =
		io_add(proxy->server_fd, IO_READ, proxy_prelogin_input, proxy);
}

static void proxy_fail_connect(struct login_proxy *proxy)
{
	if (timeval_cmp(&proxy->created, &proxy->state_rec->last_success) < 0) {
		/* there was a successful connection done since we started
		   connecting. perhaps this is just a temporary one-off
		   failure. */
	} else {
		proxy->state_rec->last_failure = ioloop_timeval;
	}
	proxy->state_rec->num_waiting_connections--;
	proxy->state_rec = NULL;
}

static void proxy_wait_connect(struct login_proxy *proxy)
{
	int err;

	err = net_geterror(proxy->server_fd);
	if (err != 0) {
		i_error("proxy(%s): connect(%s, %u) failed: %s (after %u secs)",
			proxy->client->virtual_user,
			proxy->host, proxy->port, strerror(err),
			(unsigned int)(ioloop_time - proxy->created.tv_sec));
		proxy_fail_connect(proxy);
                login_proxy_free(&proxy);
		return;
	}
	proxy->state_rec->last_success = ioloop_timeval;
	proxy->state_rec->num_waiting_connections--;
	proxy->state_rec = NULL;

	if (proxy->to != NULL)
		timeout_remove(&proxy->to);

	if ((proxy->ssl_flags & PROXY_SSL_FLAG_YES) != 0 &&
	    (proxy->ssl_flags & PROXY_SSL_FLAG_STARTTLS) == 0) {
		if (login_proxy_starttls(proxy) < 0) {
			login_proxy_free(&proxy);
			return;
		}
	} else {
		io_remove(&proxy->server_io);
		proxy_plain_connected(proxy);
	}
}

static void proxy_connect_timeout(struct login_proxy *proxy)
{
	i_error("proxy(%s): connect(%s, %u) timed out",
		proxy->client->virtual_user, proxy->host, proxy->port);
	proxy_fail_connect(proxy);
	login_proxy_free(&proxy);
}

static int login_proxy_connect(struct login_proxy *proxy)
{
	struct login_proxy_record *rec;

	rec = login_proxy_state_get(proxy_state, &proxy->ip, proxy->port);
	if (timeval_cmp(&rec->last_failure, &rec->last_success) > 0 &&
	    rec->last_failure.tv_sec - rec->last_success.tv_sec > PROXY_IMMEDIATE_FAILURE_SECS &&
	    rec->num_waiting_connections != 0) {
		/* the server is down. fail immediately */
		i_error("proxy(%s): Host %s:%u is down",
			proxy->client->virtual_user, proxy->host, proxy->port);
		login_proxy_free(&proxy);
		return -1;
	}

	proxy->server_fd = net_connect_ip(&proxy->ip, proxy->port, NULL);
	if (proxy->server_fd == -1) {
		i_error("proxy(%s): connect(%s, %u) failed: %m",
			proxy->client->virtual_user, proxy->host, proxy->port);
		login_proxy_free(&proxy);
		return -1;
	}
	proxy->server_io = io_add(proxy->server_fd, IO_WRITE,
				  proxy_wait_connect, proxy);
	if (proxy->connect_timeout_msecs != 0) {
		proxy->to = timeout_add(proxy->connect_timeout_msecs,
					proxy_connect_timeout, proxy);
	}

	proxy->state_rec = rec;
	proxy->state_rec->num_waiting_connections++;
	return 0;
}

int login_proxy_new(struct client *client,
		    const struct login_proxy_settings *set,
		    proxy_callback_t *callback)
{
	struct login_proxy *proxy;

	i_assert(client->login_proxy == NULL);

	if (set->host == NULL || *set->host == '\0') {
		i_error("proxy(%s): host not given", client->virtual_user);
		return -1;
	}

	if (client->proxy_ttl == 0) {
		i_error("proxy(%s): TTL reached zero - "
			"proxies appear to be looping?", client->virtual_user);
		return -1;
	}

	proxy = i_new(struct login_proxy, 1);
	proxy->client = client;
	proxy->client_fd = -1;
	proxy->server_fd = -1;
	proxy->created = ioloop_timeval;
	proxy->ip = set->ip;
	proxy->host = i_strdup(set->host);
	proxy->port = set->port;
	proxy->connect_timeout_msecs = set->connect_timeout_msecs;
	proxy->notify_refresh_secs = set->notify_refresh_secs;
	proxy->ssl_flags = set->ssl_flags;
	client_ref(client);

<<<<<<< HEAD
	if (net_addr2ip(set->host, &proxy->ip) < 0) {
		i_error("proxy(%s): BUG: host %s is not an IP "
			"(auth should have changed it)",
			client->virtual_user, set->host);
=======
	memset(&dns_lookup_set, 0, sizeof(dns_lookup_set));
	dns_lookup_set.dns_client_socket_path = set->dns_client_socket_path;
	dns_lookup_set.timeout_msecs = set->connect_timeout_msecs;

	if (set->ip.family == 0 &&
	    net_addr2ip(set->host, &proxy->ip) < 0) {
		if (dns_lookup(set->host, &dns_lookup_set,
			       login_proxy_dns_done, proxy) < 0)
			return -1;
>>>>>>> fbe4bfac
	} else {
		if (login_proxy_connect(proxy) < 0)
			return -1;
	}

	DLLIST_PREPEND(&login_proxies_pending, proxy);

	proxy->callback = callback;
	client->login_proxy = proxy;
	return 0;
}

static void
login_proxy_free_reason(struct login_proxy **_proxy, const char *reason)
{
	struct login_proxy *proxy = *_proxy;
	struct client *client = proxy->client;
	const char *ipstr;

	*_proxy = NULL;

	if (proxy->destroying)
		return;
	proxy->destroying = TRUE;

	if (proxy->to != NULL)
		timeout_remove(&proxy->to);
	if (proxy->to_notify != NULL)
		timeout_remove(&proxy->to_notify);

	if (proxy->state_rec != NULL)
		proxy->state_rec->num_waiting_connections--;
	if (proxy->to != NULL)
		timeout_remove(&proxy->to);

	if (proxy->server_io != NULL)
		io_remove(&proxy->server_io);
	if (proxy->server_input != NULL)
		i_stream_destroy(&proxy->server_input);
	if (proxy->server_output != NULL)
		o_stream_destroy(&proxy->server_output);

	if (proxy->client_fd != -1) {
		/* detached proxy */
		DLLIST_REMOVE(&login_proxies, proxy);

		ipstr = net_ip2addr(&proxy->client->ip);
		client_log(proxy->client, t_strdup_printf(
			"proxy(%s): disconnecting %s%s",
			proxy->client->virtual_user,
			ipstr != NULL ? ipstr : "",
			reason == NULL ? "" : t_strdup_printf(" (%s)", reason)));

		if (proxy->client_io != NULL)
			io_remove(&proxy->client_io);
		if (proxy->client_output != NULL)
			o_stream_destroy(&proxy->client_output);
		net_disconnect(proxy->client_fd);
	} else {
		i_assert(proxy->client_io == NULL);
		i_assert(proxy->client_output == NULL);

		DLLIST_REMOVE(&login_proxies_pending, proxy);

		if (proxy->callback != NULL)
			proxy->callback(proxy->client);
	}

	if (proxy->server_fd != -1)
		net_disconnect(proxy->server_fd);

	if (proxy->ssl_server_proxy != NULL)
		ssl_proxy_free(&proxy->ssl_server_proxy);
	i_free(proxy->host);
	i_free(proxy);

	client->login_proxy = NULL;
	client_unref(&client);
}

void login_proxy_free(struct login_proxy **_proxy)
{
	login_proxy_free_reason(_proxy, NULL);
}

bool login_proxy_is_ourself(const struct client *client, const char *host,
			    unsigned int port, const char *destuser)
{
	struct ip_addr ip;

	if (port != client->local_port)
		return FALSE;

	if (net_addr2ip(host, &ip) < 0)
		return FALSE;
	if (!net_ip_compare(&ip, &client->local_ip))
		return FALSE;

	return strcmp(client->virtual_user, destuser) == 0;
}

struct istream *login_proxy_get_istream(struct login_proxy *proxy)
{
	return proxy->disconnecting ? NULL : proxy->server_input;
}

struct ostream *login_proxy_get_ostream(struct login_proxy *proxy)
{
	return proxy->server_output;
}

const char *login_proxy_get_host(const struct login_proxy *proxy)
{
	return proxy->host;
}

unsigned int login_proxy_get_port(const struct login_proxy *proxy)
{
	return proxy->port;
}

enum login_proxy_ssl_flags
login_proxy_get_ssl_flags(const struct login_proxy *proxy)
{
	return proxy->ssl_flags;
}

static void login_proxy_notify(struct login_proxy *proxy)
{
	login_proxy_state_notify(proxy_state, proxy->client->proxy_user);
}

void login_proxy_detach(struct login_proxy *proxy)
{
	struct client *client = proxy->client;
	const unsigned char *data;
	size_t size;

	i_assert(proxy->client_fd == -1);
	i_assert(proxy->server_output != NULL);

	proxy->client_fd = i_stream_get_fd(client->input);
	proxy->client_output = client->output;

	o_stream_set_max_buffer_size(client->output, (size_t)-1);
	o_stream_set_flush_callback(client->output, proxy_client_output, proxy);
	client->output = NULL;

	/* send all pending client input to proxy and get rid of the stream */
	data = i_stream_get_data(client->input, &size);
	if (size != 0)
		(void)o_stream_send(proxy->server_output, data, size);

	/* from now on, just do dummy proxying */
	io_remove(&proxy->server_io);
	proxy->server_io =
		io_add(proxy->server_fd, IO_READ, server_input, proxy);
	proxy->client_io =
		io_add(proxy->client_fd, IO_READ, proxy_client_input, proxy);
	o_stream_set_flush_callback(proxy->server_output, server_output, proxy);
	i_stream_destroy(&proxy->server_input);

	if (proxy->notify_refresh_secs != 0) {
		proxy->to_notify =
			timeout_add(proxy->notify_refresh_secs * 1000,
				    login_proxy_notify, proxy);
	}

	proxy->callback = NULL;

	if (login_proxy_ipc_server == NULL) {
		login_proxy_ipc_server =
			ipc_server_init(LOGIN_PROXY_IPC_PATH,
					LOGIN_PROXY_IPC_NAME,
					login_proxy_ipc_cmd);
	}

	DLLIST_REMOVE(&login_proxies_pending, proxy);
	DLLIST_PREPEND(&login_proxies, proxy);

	client->fd = -1;
	client->login_proxy = NULL;
}

static int login_proxy_ssl_handshaked(void *context)
{
	struct login_proxy *proxy = context;

	if ((proxy->ssl_flags & PROXY_SSL_FLAG_ANY_CERT) != 0)
		return 0;

	if (ssl_proxy_has_broken_client_cert(proxy->ssl_server_proxy)) {
		client_log_err(proxy->client, t_strdup_printf(
			"proxy: Received invalid SSL certificate from %s:%u: %s",
			proxy->host, proxy->port,
			ssl_proxy_get_cert_error(proxy->ssl_server_proxy)));
	} else if (!ssl_proxy_has_valid_client_cert(proxy->ssl_server_proxy)) {
		client_log_err(proxy->client, t_strdup_printf(
			"proxy: SSL certificate not received from %s:%u",
			proxy->host, proxy->port));
	} else if (ssl_proxy_cert_match_name(proxy->ssl_server_proxy,
					     proxy->host) < 0) {
		client_log_err(proxy->client, t_strdup_printf(
			"proxy: hostname doesn't match SSL certificate at %s:%u",
			proxy->host, proxy->port));
	} else {
		return 0;
	}
	proxy->disconnecting = TRUE;
	return -1;
}

int login_proxy_starttls(struct login_proxy *proxy)
{
	int fd;

	if (proxy->server_input != NULL)
		i_stream_destroy(&proxy->server_input);
	if (proxy->server_output != NULL)
		o_stream_destroy(&proxy->server_output);
	io_remove(&proxy->server_io);

	fd = ssl_proxy_client_alloc(proxy->server_fd, &proxy->client->ip,
				    proxy->client->pool, proxy->client->set,
				    login_proxy_ssl_handshaked, proxy,
				    &proxy->ssl_server_proxy);
	if (fd < 0) {
		client_log_err(proxy->client, t_strdup_printf(
			"proxy: SSL handshake failed to %s:%u",
			proxy->host, proxy->port));
		return -1;
	}
	ssl_proxy_set_client(proxy->ssl_server_proxy, proxy->client);
	ssl_proxy_start(proxy->ssl_server_proxy);

	proxy->server_fd = fd;
	proxy_plain_connected(proxy);
	return 0;
}

static void proxy_kill_idle(struct login_proxy *proxy)
{
	login_proxy_free_reason(&proxy, KILLED_BY_ADMIN_REASON);
}

void login_proxy_kill_idle(void)
{
	struct login_proxy *proxy, *next;
	time_t now = time(NULL);
	time_t stop_timestamp = now - LOGIN_PROXY_DIE_IDLE_SECS;
	unsigned int stop_msecs;

	for (proxy = login_proxies; proxy != NULL; proxy = next) {
		next = proxy->next;

		if (proxy->last_io <= stop_timestamp)
			proxy_kill_idle(proxy);
		else {
			i_assert(proxy->to == NULL);
			stop_msecs = (proxy->last_io - stop_timestamp) * 1000;
			proxy->to = timeout_add(stop_msecs,
						proxy_kill_idle, proxy);
		}
	}
}

static void
login_proxy_cmd_kick(struct ipc_cmd *cmd, const char *const *args)
{
	struct login_proxy *proxy, *next;
	unsigned int count = 0;

	if (args[0] == NULL) {
		ipc_cmd_fail(&cmd, "Missing parameter");
		return;
	}

	for (proxy = login_proxies; proxy != NULL; proxy = next) {
		next = proxy->next;

		if (strcmp(proxy->client->virtual_user, args[0]) == 0) {
			login_proxy_free_reason(&proxy, KILLED_BY_ADMIN_REASON);
			count++;
		}
	}
	for (proxy = login_proxies_pending; proxy != NULL; proxy = next) {
		next = proxy->next;

		if (strcmp(proxy->client->virtual_user, args[0]) == 0) {
			client_destroy(proxy->client, "Connection kicked");
			count++;
		}
	}
	ipc_cmd_success_reply(&cmd, t_strdup_printf("%u", count));
}

static unsigned int director_username_hash(struct client *client)
{
	return mail_user_hash(client->virtual_user,
			      client->set->director_username_hash);
}

static void
login_proxy_cmd_kick_director_hash(struct ipc_cmd *cmd, const char *const *args)
{
	struct login_proxy *proxy, *next;
	unsigned int hash, count = 0;

	if (args[0] == NULL || str_to_uint(args[0], &hash) < 0) {
		ipc_cmd_fail(&cmd, "Invalid parameters");
		return;
	}

	for (proxy = login_proxies; proxy != NULL; proxy = next) {
		next = proxy->next;

		if (director_username_hash(proxy->client) == hash) {
			login_proxy_free_reason(&proxy, KILLED_BY_ADMIN_REASON);
			count++;
		}
	}
	for (proxy = login_proxies_pending; proxy != NULL; proxy = next) {
		next = proxy->next;

		if (director_username_hash(proxy->client) == hash) {
			client_destroy(proxy->client, "Connection kicked");
			count++;
		}
	}
	ipc_cmd_success_reply(&cmd, t_strdup_printf("%u", count));
}

static void
login_proxy_cmd_list_reply(struct ipc_cmd *cmd,
			   struct login_proxy *proxy)
{
	T_BEGIN {
		const char *reply;

		reply = t_strdup_printf("%s\t%s\t%s\t%s\t%u",
					proxy->client->virtual_user,
					login_binary->protocol,
					net_ip2addr(&proxy->client->ip),
					net_ip2addr(&proxy->ip), proxy->port);
		ipc_cmd_send(cmd, reply);
	} T_END;
}

static void
login_proxy_cmd_list(struct ipc_cmd *cmd, const char *const *args ATTR_UNUSED)
{
	struct login_proxy *proxy;

	for (proxy = login_proxies; proxy != NULL; proxy = proxy->next)
		login_proxy_cmd_list_reply(cmd, proxy);
	for (proxy = login_proxies_pending; proxy != NULL; proxy = proxy->next)
		login_proxy_cmd_list_reply(cmd, proxy);
	ipc_cmd_success(&cmd);
}

static void login_proxy_ipc_cmd(struct ipc_cmd *cmd, const char *line)
{
	const char *const *args = t_strsplit_tab(line);
	const char *name = args[0];

	args++;
	if (strcmp(name, "KICK") == 0)
		login_proxy_cmd_kick(cmd, args);
	else if (strcmp(name, "KICK-DIRECTOR-HASH") == 0)
		login_proxy_cmd_kick_director_hash(cmd, args);
	else if (strcmp(name, "LIST") == 0)
		login_proxy_cmd_list(cmd, args);
	else
		ipc_cmd_fail(&cmd, "Unknown command");
}

void login_proxy_init(const char *proxy_notify_pipe_path)
{
	proxy_state = login_proxy_state_init(proxy_notify_pipe_path);
}

void login_proxy_deinit(void)
{
	struct login_proxy *proxy;

	while (login_proxies != NULL) {
		proxy = login_proxies;
		login_proxy_free_reason(&proxy, KILLED_BY_ADMIN_REASON);
	}
	if (login_proxy_ipc_server != NULL)
		ipc_server_deinit(&login_proxy_ipc_server);
	login_proxy_state_deinit(&proxy_state);
}<|MERGE_RESOLUTION|>--- conflicted
+++ resolved
@@ -9,11 +9,7 @@
 #include "time-util.h"
 #include "master-service.h"
 #include "ipc-server.h"
-<<<<<<< HEAD
-=======
-#include "dns-lookup.h"
 #include "mail-user-hash.h"
->>>>>>> fbe4bfac
 #include "client-common.h"
 #include "ssl-proxy.h"
 #include "login-proxy-state.h"
@@ -303,22 +299,11 @@
 	proxy->ssl_flags = set->ssl_flags;
 	client_ref(client);
 
-<<<<<<< HEAD
-	if (net_addr2ip(set->host, &proxy->ip) < 0) {
+	if (set->ip.family == 0 &&
+	    net_addr2ip(set->host, &proxy->ip) < 0) {
 		i_error("proxy(%s): BUG: host %s is not an IP "
 			"(auth should have changed it)",
 			client->virtual_user, set->host);
-=======
-	memset(&dns_lookup_set, 0, sizeof(dns_lookup_set));
-	dns_lookup_set.dns_client_socket_path = set->dns_client_socket_path;
-	dns_lookup_set.timeout_msecs = set->connect_timeout_msecs;
-
-	if (set->ip.family == 0 &&
-	    net_addr2ip(set->host, &proxy->ip) < 0) {
-		if (dns_lookup(set->host, &dns_lookup_set,
-			       login_proxy_dns_done, proxy) < 0)
-			return -1;
->>>>>>> fbe4bfac
 	} else {
 		if (login_proxy_connect(proxy) < 0)
 			return -1;
