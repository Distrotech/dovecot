--- conflicted
+++ resolved
@@ -409,11 +409,7 @@
 		return ret;
 	}
 
-<<<<<<< HEAD
 	if (body_lines == (uoff_t)-1 && client->seen_bitmask != NULL) {
-=======
-	if (body_lines == (uoff_t)-1 && !client->set->pop3_no_flag_updates) {
->>>>>>> 412d5164
 		if ((mail_get_flags(ctx->mail) & MAIL_SEEN) == 0) {
 			/* mark the message seen with RETR command */
 			client->seen_bitmask[msgnum / CHAR_BIT] |= 1 << (msgnum % CHAR_BIT);
