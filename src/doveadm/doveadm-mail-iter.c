/* Copyright (c) 2010-2011 Dovecot authors, see the included COPYING file */

#include "lib.h"
#include "mail-storage.h"
#include "mail-namespace.h"
#include "mail-search.h"
#include "doveadm-mail-iter.h"

struct doveadm_mail_iter {
	struct mail_search_args *search_args;

	struct mailbox *box;
	struct mailbox_transaction_context *t;
	struct mail_search_context *search_ctx;
};

int doveadm_mail_iter_init(const struct mailbox_info *info,
			   struct mail_search_args *search_args,
			   enum mail_fetch_field wanted_fields,
			   struct mailbox_header_lookup_ctx *wanted_headers,
			   struct mailbox_transaction_context **trans_r,
			   struct doveadm_mail_iter **iter_r)
{
	struct doveadm_mail_iter *iter;

	iter = i_new(struct doveadm_mail_iter, 1);
	iter->box = mailbox_alloc(info->ns->list, info->name,
				  MAILBOX_FLAG_KEEP_RECENT |
				  MAILBOX_FLAG_IGNORE_ACLS);
	iter->search_args = search_args;

	if (mailbox_sync(iter->box, MAILBOX_SYNC_FLAG_FULL_READ) < 0) {
		i_error("Syncing mailbox %s failed: %s", info->name,
			mailbox_get_last_error(iter->box, NULL));
		mailbox_free(&iter->box);
		i_free(iter);
		return -1;
	}

	mail_search_args_init(search_args, iter->box, FALSE, NULL);
	iter->t = mailbox_transaction_begin(iter->box, 0);
	iter->search_ctx = mailbox_search_init(iter->t, search_args, NULL,
					       wanted_fields, wanted_headers);

	*trans_r = iter->t;
	*iter_r = iter;
	return 0;
}

static int
doveadm_mail_iter_deinit_transaction(struct doveadm_mail_iter *iter,
				     bool commit)
{
	int ret = 0;

	if (mailbox_search_deinit(&iter->search_ctx) < 0) {
		i_error("Searching mailbox %s failed: %s",
			mailbox_get_vname(iter->box),
			mailbox_get_last_error(iter->box, NULL));
		ret = -1;
	}
<<<<<<< HEAD
	if (mailbox_transaction_commit(&iter->t) < 0) {
		i_error("Commiting mailbox %s failed: %s",
			mailbox_get_vname(iter->box),
			mailbox_get_last_error(iter->box, NULL));
		ret = -1;
=======
	if (commit) {
		if (mailbox_transaction_commit(&iter->t) < 0) {
			i_error("Commiting mailbox %s failed: %s",
				mailbox_get_vname(iter->box),
				mail_storage_get_last_error(iter->storage, NULL));
			ret = -1;
		}
	} else {
		mailbox_transaction_rollback(&iter->t);
>>>>>>> d70af602
	}
	mail_search_args_deinit(iter->search_args);
	return ret;
}

static int
doveadm_mail_iter_deinit_full(struct doveadm_mail_iter **_iter,
			      bool sync, bool commit)
{
	struct doveadm_mail_iter *iter = *_iter;
	int ret;

	*_iter = NULL;

	ret = doveadm_mail_iter_deinit_transaction(iter, commit);
	if (ret == 0 && sync)
		ret = mailbox_sync(iter->box, 0);
	mailbox_free(&iter->box);
	i_free(iter);
	return ret;
}

int doveadm_mail_iter_deinit(struct doveadm_mail_iter **_iter)
{
	return doveadm_mail_iter_deinit_full(_iter, FALSE, TRUE);
}

int doveadm_mail_iter_deinit_sync(struct doveadm_mail_iter **_iter)
{
	return doveadm_mail_iter_deinit_full(_iter, TRUE, TRUE);
}

void doveadm_mail_iter_deinit_rollback(struct doveadm_mail_iter **_iter)
{
	(void)doveadm_mail_iter_deinit_full(_iter, FALSE, FALSE);
}

bool doveadm_mail_iter_next(struct doveadm_mail_iter *iter,
			    struct mail **mail_r)
{
	return mailbox_search_next(iter->search_ctx, mail_r);
}<|MERGE_RESOLUTION|>--- conflicted
+++ resolved
@@ -59,23 +59,15 @@
 			mailbox_get_last_error(iter->box, NULL));
 		ret = -1;
 	}
-<<<<<<< HEAD
-	if (mailbox_transaction_commit(&iter->t) < 0) {
-		i_error("Commiting mailbox %s failed: %s",
-			mailbox_get_vname(iter->box),
-			mailbox_get_last_error(iter->box, NULL));
-		ret = -1;
-=======
 	if (commit) {
 		if (mailbox_transaction_commit(&iter->t) < 0) {
 			i_error("Commiting mailbox %s failed: %s",
 				mailbox_get_vname(iter->box),
-				mail_storage_get_last_error(iter->storage, NULL));
+			mailbox_get_last_error(iter->box, NULL));
 			ret = -1;
 		}
 	} else {
 		mailbox_transaction_rollback(&iter->t);
->>>>>>> d70af602
 	}
 	mail_search_args_deinit(iter->search_args);
 	return ret;
