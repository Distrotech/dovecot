--- conflicted
+++ resolved
@@ -22,16 +22,12 @@
 #define DOVEADM_MAIL_SERVER_FAILED() \
 	(internal_failure || master_service_is_killed(master_service))
 
-<<<<<<< HEAD
-static HASH_TABLE(char *, struct doveadm_server *) servers;
-=======
 struct doveadm_mail_server_cmd {
 	struct server_connection *conn;
 	char *username;
 };
 
-static struct hash_table *servers;
->>>>>>> cd53dcf8
+static HASH_TABLE(char *, struct doveadm_server *) servers;
 static pool_t server_pool;
 static struct doveadm_mail_cmd_context *cmd_ctx;
 static bool internal_failure = FALSE;
