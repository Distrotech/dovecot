--- conflicted
+++ resolved
@@ -316,12 +316,9 @@
 	output = o_stream_create_fd_file(fd, 0, FALSE);
 	o_stream_cork(output);
 	ret = dbox_file_fix_write_stream(file, start_offset, temp_path, output);
-<<<<<<< HEAD
 	if (ret < 0)
 		o_stream_ignore_last_errors(output);
-=======
 	have_messages = output->offset > file->file_header_size;
->>>>>>> 9f47b69d
 	o_stream_unref(&output);
 	if (close(fd) < 0) {
 		mail_storage_set_critical(&file->storage->storage,
