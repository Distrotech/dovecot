/* Copyright (c) 2002-2008 Dovecot authors, see the included COPYING file */

#include "lib.h"
#include "seq-range-array.h"
#include "ioloop.h"
#include "array.h"
#include "index-sync-private.h"

bool index_mailbox_want_full_sync(struct index_mailbox *ibox,
				  enum mailbox_sync_flags flags)
{
	if ((flags & MAILBOX_SYNC_FLAG_FAST) != 0 &&
	    ioloop_time < ibox->sync_last_check + MAILBOX_FULL_SYNC_INTERVAL)
		return FALSE;

	if (ibox->notify_to != NULL)
		timeout_reset(ibox->notify_to);
	ibox->sync_last_check = ioloop_time;
	return TRUE;
}

void index_mailbox_set_recent_uid(struct index_mailbox *ibox, uint32_t uid)
{
	if (uid <= ibox->recent_flags_prev_uid) {
		i_assert(seq_range_exists(&ibox->recent_flags, uid));
		return;
	}
	ibox->recent_flags_prev_uid = uid;

	seq_range_array_add(&ibox->recent_flags, 64, uid);
	ibox->recent_flags_count++;
}

void index_mailbox_set_recent_seq(struct index_mailbox *ibox,
				  struct mail_index_view *view,
				  uint32_t seq1, uint32_t seq2)
{
	uint32_t uid;

	for (; seq1 <= seq2; seq1++) {
		mail_index_lookup_uid(view, seq1, &uid);
		index_mailbox_set_recent_uid(ibox, uid);
	}
}

bool index_mailbox_is_recent(struct index_mailbox *ibox, uint32_t uid)
{
	return array_is_created(&ibox->recent_flags) &&
		seq_range_exists(&ibox->recent_flags, uid);
}

void index_mailbox_reset_uidvalidity(struct index_mailbox *ibox)
{
	/* can't trust the currently cached recent flags anymore */
	if (array_is_created(&ibox->recent_flags))
		array_clear(&ibox->recent_flags);
	ibox->recent_flags_count = 0;
	ibox->recent_flags_prev_uid = 0;
}

unsigned int index_mailbox_get_recent_count(struct index_mailbox *ibox)
{
	const struct mail_index_header *hdr;
	const struct seq_range *range;
	unsigned int i, count, recent_count;

	if (!array_is_created(&ibox->recent_flags))
		return 0;

	hdr = mail_index_get_header(ibox->view);
	recent_count = ibox->recent_flags_count;
	range = array_get(&ibox->recent_flags, &count);
	for (i = count; i > 0; ) {
		i--;
		if (range[i].seq2 < hdr->next_uid)
			break;

		if (range[i].seq1 >= hdr->next_uid) {
			/* completely invisible to this view */
			recent_count -= range[i].seq2 - range[i].seq1 + 1;
		} else {
			/* partially invisible */
			recent_count -= range[i].seq2 - hdr->next_uid + 1;
			break;
		}
	}
	return recent_count;
}

static void index_mailbox_expunge_recent(struct index_mailbox *ibox,
					 uint32_t seq1, uint32_t seq2)
{
	uint32_t uid;

	if (!array_is_created(&ibox->recent_flags))
		return;

	for (; seq1 <= seq2; seq1++) {
		mail_index_lookup_uid(ibox->view, seq1, &uid);
		if (seq_range_array_remove(&ibox->recent_flags, uid))
			ibox->recent_flags_count--;
	}
}

static void index_view_sync_recs_get(struct index_mailbox_sync_context *ctx)
{
	struct mail_index_view_sync_rec sync_rec;
	uint32_t seq1, seq2;

	i_array_init(&ctx->flag_updates, 128);
<<<<<<< HEAD
	if ((ctx->ibox->box.enabled_features & MAILBOX_FEATURE_CONDSTORE) != 0)
		i_array_init(&ctx->modseq_updates, 32);
	while (mail_index_view_sync_next(ctx->sync_ctx, &sync)) {
		switch (sync.type) {
=======
	while (mail_index_view_sync_next(ctx->sync_ctx, &sync_rec)) {
		switch (sync_rec.type) {
>>>>>>> 7f962773
		case MAIL_INDEX_SYNC_TYPE_APPEND:
			/* not interested */
			break;
		case MAIL_INDEX_SYNC_TYPE_EXPUNGE:
			/* later */
			break;
		case MAIL_INDEX_SYNC_TYPE_FLAGS:
		case MAIL_INDEX_SYNC_TYPE_KEYWORD_ADD:
		case MAIL_INDEX_SYNC_TYPE_KEYWORD_REMOVE:
		case MAIL_INDEX_SYNC_TYPE_KEYWORD_RESET:
<<<<<<< HEAD
			if (!mail_index_lookup_seq_range(ctx->ibox->view,
							 sync.uid1, sync.uid2,
							 &seq1, &seq2))
				break;

			if (!sync.hidden) {
=======
			if (mail_index_lookup_seq_range(ctx->ibox->view,
							sync_rec.uid1,
							sync_rec.uid2,
							&seq1, &seq2)) {
>>>>>>> 7f962773
				seq_range_array_add_range(&ctx->flag_updates,
							  seq1, seq2);
			} else if (array_is_created(&ctx->modseq_updates)) {
				seq_range_array_add_range(&ctx->modseq_updates,
							  seq1, seq2);
			}
			break;
		}
	}

	/* remove expunged messages from flag/modseq updates */
	if (ctx->expunges != NULL) {
		seq_range_array_remove_seq_range(&ctx->flag_updates,
						 ctx->expunges);
		if (array_is_created(&ctx->modseq_updates)) {
			seq_range_array_remove_seq_range(&ctx->modseq_updates,
							 ctx->expunges);
		}
	}
	/* remove flag updates from modseq updates */
	if (array_is_created(&ctx->modseq_updates)) {
		seq_range_array_remove_seq_range(&ctx->modseq_updates,
						 &ctx->flag_updates);
	}
}

struct mailbox_sync_context *
index_mailbox_sync_init(struct mailbox *box, enum mailbox_sync_flags flags,
			bool failed)
{
	struct index_mailbox *ibox = (struct index_mailbox *)box;
        struct index_mailbox_sync_context *ctx;
	enum mail_index_view_sync_flags sync_flags = 0;

	ctx = i_new(struct index_mailbox_sync_context, 1);
	ctx->ctx.box = box;
	ctx->ibox = ibox;

	if (failed) {
		ctx->failed = TRUE;
		return &ctx->ctx;
	}

	if ((flags & MAILBOX_SYNC_FLAG_NO_EXPUNGES) != 0)
		sync_flags |= MAIL_INDEX_VIEW_SYNC_FLAG_NOEXPUNGES;

	if ((flags & MAILBOX_SYNC_FLAG_FIX_INCONSISTENT) != 0) {
		sync_flags |= MAIL_INDEX_VIEW_SYNC_FLAG_FIX_INCONSISTENT;
		ctx->messages_count = 0;
	} else {
		ctx->messages_count =
			mail_index_view_get_messages_count(ibox->view);
	}

	if (mail_index_view_sync_begin(ibox->view, sync_flags,
				       &ctx->sync_ctx) < 0) {
		mail_storage_set_index_error(ibox);
		ctx->failed = TRUE;
		return &ctx->ctx;
	}

	if ((flags & MAILBOX_SYNC_FLAG_NO_EXPUNGES) == 0) {
		mail_index_view_sync_get_expunges(ctx->sync_ctx,
						  &ctx->expunges);
		ctx->expunge_pos = array_count(ctx->expunges);
	}
	index_view_sync_recs_get(ctx);
	index_sync_search_results_expunge(ctx);
	return &ctx->ctx;
}

static bool
index_mailbox_sync_next_expunge(struct index_mailbox_sync_context *ctx,
				struct mailbox_sync_rec *sync_rec_r)
{
	const struct seq_range *range;

	if (ctx->expunge_pos == 0)
		return FALSE;

	/* expunges is a sorted array of sequences. it's easiest for
	   us to print them from end to beginning. */
	ctx->expunge_pos--;
	range = array_idx(ctx->expunges, ctx->expunge_pos);
	i_assert(range->seq2 <= ctx->messages_count);

	index_mailbox_expunge_recent(ctx->ibox, range->seq1, range->seq2);
	ctx->messages_count -= range->seq2 - range->seq1 + 1;

	sync_rec_r->seq1 = range->seq1;
	sync_rec_r->seq2 = range->seq2;
	sync_rec_r->type = MAILBOX_SYNC_TYPE_EXPUNGE;
	return TRUE;
}

bool index_mailbox_sync_next(struct mailbox_sync_context *_ctx,
			     struct mailbox_sync_rec *sync_rec_r)
{
	struct index_mailbox_sync_context *ctx =
		(struct index_mailbox_sync_context *)_ctx;
	const struct seq_range *range;
	unsigned int count;

	if (ctx->failed)
		return FALSE;

	range = array_get(&ctx->flag_updates, &count);
	if (ctx->flag_update_idx < count) {
		sync_rec_r->type = MAILBOX_SYNC_TYPE_FLAGS;
<<<<<<< HEAD
		sync_rec_r->seq1 = range[ctx->flag_update_idx].seq1;
		sync_rec_r->seq2 = range[ctx->flag_update_idx].seq2;
		ctx->flag_update_idx++;
		return 1;
=======
		sync_rec_r->seq1 = flag_updates[ctx->flag_update_pos].seq1;
		sync_rec_r->seq2 = flag_updates[ctx->flag_update_pos].seq2;
		ctx->flag_update_pos++;
		return TRUE;
>>>>>>> 7f962773
	}
	if (array_is_created(&ctx->modseq_updates)) {
		range = array_get(&ctx->modseq_updates, &count);
		if (ctx->modseq_update_idx < count) {
			sync_rec_r->type = MAILBOX_SYNC_TYPE_MODSEQ;
			sync_rec_r->seq1 = range[ctx->modseq_update_idx].seq1;
			sync_rec_r->seq2 = range[ctx->modseq_update_idx].seq2;
			ctx->modseq_update_idx++;
			return 1;
		}
	}

	return index_mailbox_sync_next_expunge(ctx, sync_rec_r);
}

static void
index_mailbox_expunge_unseen_recent(struct index_mailbox_sync_context *ctx)
{
	struct index_mailbox *ibox = ctx->ibox;
	const struct mail_index_header *hdr;
	uint32_t seq, start_uid, uid;

	if (!array_is_created(&ibox->recent_flags))
		return;

	/* expunges array contained expunges for the messages that were already
	   visible in this view, but append+expunge would be invisible.
	   recent_flags may however contain the append UID, so we'll have to
	   remove it separately */
	hdr = mail_index_get_header(ibox->view);
	if (ctx->messages_count == 0)
		uid = 0;
	else if (ctx->messages_count <= hdr->messages_count)
		mail_index_lookup_uid(ibox->view, ctx->messages_count, &uid);
	else {
		i_assert(mail_index_view_is_inconsistent(ibox->view));
		return;
	}

	for (seq = ctx->messages_count + 1; seq <= hdr->messages_count; seq++) {
		start_uid = uid;
		mail_index_lookup_uid(ibox->view, seq, &uid);
		if (start_uid + 1 > uid - 1)
			continue;

		ibox->recent_flags_count -=
			seq_range_array_remove_range(&ibox->recent_flags,
						     start_uid + 1, uid - 1);
	}

	if (uid + 1 < hdr->next_uid) {
		ibox->recent_flags_count -=
			seq_range_array_remove_range(&ibox->recent_flags,
						     uid + 1,
						     hdr->next_uid - 1);
	}
#ifdef DEBUG
	{
		const struct seq_range *range;
		unsigned int i, count;

		range = array_get(&ibox->recent_flags, &count);
		for (i = 0; i < count; i++) {
			for (uid = range[i].seq1; uid <= range[i].seq2; uid++) {
				if (uid >= hdr->next_uid)
					break;
				mail_index_lookup_seq(ibox->view, uid, &seq);
				i_assert(seq != 0);
			}
		}
	}
#endif
}

int index_mailbox_sync_deinit(struct mailbox_sync_context *_ctx,
			      enum mailbox_status_items status_items,
			      struct mailbox_status *status_r)
{
	struct index_mailbox_sync_context *ctx =
		(struct index_mailbox_sync_context *)_ctx;
	struct index_mailbox *ibox = ctx->ibox;
	struct mailbox_sync_rec sync_rec;
	const struct mail_index_header *hdr;
	uint32_t seq1, seq2;
	int ret = ctx->failed ? -1 : 0;

	/* finish handling expunges, so we don't break when updating
	   recent flags */
	while (index_mailbox_sync_next_expunge(ctx, &sync_rec) > 0) ;

	if (ctx->sync_ctx != NULL) {
		if (mail_index_view_sync_commit(&ctx->sync_ctx) < 0) {
			mail_storage_set_index_error(ibox);
			ret = -1;
		}
	}
	index_mailbox_expunge_unseen_recent(ctx);

	if (ibox->keep_recent) {
		/* mailbox syncing didn't necessarily update our recent state */
		hdr = mail_index_get_header(ibox->view);
		if (hdr->first_recent_uid > ibox->recent_flags_prev_uid) {
			mail_index_lookup_seq_range(ibox->view,
						    hdr->first_recent_uid,
						    hdr->next_uid,
						    &seq1, &seq2);
			if (seq1 != 0) {
				index_mailbox_set_recent_seq(ibox, ibox->view,
							     seq1, seq2);
			}
		}
	}

	if (ret == 0 && status_items != 0)
		mailbox_get_status(_ctx->box, status_items, status_r);

	index_sync_search_results_update(ctx);

	if (array_is_created(&ctx->flag_updates))
		array_free(&ctx->flag_updates);
	if (array_is_created(&ctx->modseq_updates))
		array_free(&ctx->modseq_updates);
	i_free(ctx);
	return ret;
}

bool index_keyword_array_cmp(const ARRAY_TYPE(keyword_indexes) *k1,
			     const ARRAY_TYPE(keyword_indexes) *k2)
{
	const unsigned int *idx1, *idx2;
	unsigned int i, j, count1, count2;

	if (!array_is_created(k1))
		return !array_is_created(k2) || array_count(k2) == 0;
	if (!array_is_created(k2))
		return array_count(k1) == 0;

	/* The arrays may not be sorted, but they usually are. Optimize for
	   the assumption that they are */
	idx1 = array_get(k1, &count1);
	idx2 = array_get(k2, &count2);

	if (count1 != count2)
		return FALSE;

	for (i = 0; i < count1; i++) {
		if (idx1[i] != idx2[i]) {
			/* not found / unsorted array. check. */
			for (j = 0; j < count1; j++) {
				if (idx1[i] == idx2[j])
					break;
			}
			if (j == count1)
				return FALSE;
		}
	}
	return TRUE;
}

enum mailbox_sync_type index_sync_type_convert(enum mail_index_sync_type type)
{
	enum mailbox_sync_type ret = 0;

	if ((type & MAIL_INDEX_SYNC_TYPE_EXPUNGE) != 0)
		ret |= MAILBOX_SYNC_TYPE_EXPUNGE;
	if ((type & (MAIL_INDEX_SYNC_TYPE_FLAGS |
		     MAIL_INDEX_SYNC_TYPE_KEYWORD_ADD |
		     MAIL_INDEX_SYNC_TYPE_KEYWORD_REMOVE |
		     MAIL_INDEX_SYNC_TYPE_KEYWORD_RESET)) != 0)
		ret |= MAILBOX_SYNC_TYPE_FLAGS;
	return ret;
}<|MERGE_RESOLUTION|>--- conflicted
+++ resolved
@@ -108,15 +108,10 @@
 	uint32_t seq1, seq2;
 
 	i_array_init(&ctx->flag_updates, 128);
-<<<<<<< HEAD
 	if ((ctx->ibox->box.enabled_features & MAILBOX_FEATURE_CONDSTORE) != 0)
 		i_array_init(&ctx->modseq_updates, 32);
-	while (mail_index_view_sync_next(ctx->sync_ctx, &sync)) {
-		switch (sync.type) {
-=======
 	while (mail_index_view_sync_next(ctx->sync_ctx, &sync_rec)) {
 		switch (sync_rec.type) {
->>>>>>> 7f962773
 		case MAIL_INDEX_SYNC_TYPE_APPEND:
 			/* not interested */
 			break;
@@ -127,19 +122,12 @@
 		case MAIL_INDEX_SYNC_TYPE_KEYWORD_ADD:
 		case MAIL_INDEX_SYNC_TYPE_KEYWORD_REMOVE:
 		case MAIL_INDEX_SYNC_TYPE_KEYWORD_RESET:
-<<<<<<< HEAD
 			if (!mail_index_lookup_seq_range(ctx->ibox->view,
-							 sync.uid1, sync.uid2,
+							 sync_rec.uid1, sync_rec.uid2,
 							 &seq1, &seq2))
 				break;
 
-			if (!sync.hidden) {
-=======
-			if (mail_index_lookup_seq_range(ctx->ibox->view,
-							sync_rec.uid1,
-							sync_rec.uid2,
-							&seq1, &seq2)) {
->>>>>>> 7f962773
+			if (!sync_rec.hidden) {
 				seq_range_array_add_range(&ctx->flag_updates,
 							  seq1, seq2);
 			} else if (array_is_created(&ctx->modseq_updates)) {
@@ -249,17 +237,10 @@
 	range = array_get(&ctx->flag_updates, &count);
 	if (ctx->flag_update_idx < count) {
 		sync_rec_r->type = MAILBOX_SYNC_TYPE_FLAGS;
-<<<<<<< HEAD
 		sync_rec_r->seq1 = range[ctx->flag_update_idx].seq1;
 		sync_rec_r->seq2 = range[ctx->flag_update_idx].seq2;
 		ctx->flag_update_idx++;
-		return 1;
-=======
-		sync_rec_r->seq1 = flag_updates[ctx->flag_update_pos].seq1;
-		sync_rec_r->seq2 = flag_updates[ctx->flag_update_pos].seq2;
-		ctx->flag_update_pos++;
 		return TRUE;
->>>>>>> 7f962773
 	}
 	if (array_is_created(&ctx->modseq_updates)) {
 		range = array_get(&ctx->modseq_updates, &count);
@@ -268,7 +249,7 @@
 			sync_rec_r->seq1 = range[ctx->modseq_update_idx].seq1;
 			sync_rec_r->seq2 = range[ctx->modseq_update_idx].seq2;
 			ctx->modseq_update_idx++;
-			return 1;
+			return TRUE;
 		}
 	}
 
