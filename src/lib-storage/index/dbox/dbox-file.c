/* Copyright (c) 2007-2009 Dovecot authors, see the included COPYING file */

#include "lib.h"
#include "ioloop.h"
#include "array.h"
#include "hex-dec.h"
#include "hostpid.h"
#include "istream.h"
#include "ostream.h"
#include "file-lock.h"
#include "mkdir-parents.h"
#include "fdatasync-path.h"
#include "str.h"
#include "dbox-storage.h"
#include "dbox-file.h"
#include "dbox-file-maildir.h"

#include <stdio.h>
#include <stdlib.h>
#include <unistd.h>
#include <ctype.h>
#include <fcntl.h>

char *dbox_generate_tmp_filename(void)
{
	static unsigned int create_count = 0;

	return i_strdup_printf("temp.%lu.P%sQ%uM%u.%s",
			       (unsigned long)ioloop_timeval.tv_sec, my_pid,
			       create_count++,
			       (unsigned int)ioloop_timeval.tv_usec,
			       my_hostname);
}

void dbox_file_set_syscall_error(struct dbox_file *file, const char *function)
{
	mail_storage_set_critical(&file->storage->storage,
				  "%s failed for file %s: %m",
				  function, file->current_path);
}

void dbox_file_set_corrupted(struct dbox_file *file, const char *reason, ...)
{
	va_list args;

	if (file->single_mbox == NULL)
		file->storage->sync_rebuild = TRUE;

	va_start(args, reason);
	mail_storage_set_critical(&file->storage->storage,
		"Corrupted dbox file %s (around offset=%"PRIuUOFF_T"): %s",
		file->current_path,
		file->input == NULL ? 0 : file->input->v_offset,
		t_strdup_vprintf(reason, args));
	va_end(args);
}

static struct dbox_file *
dbox_find_and_move_open_file(struct dbox_storage *storage, uint32_t file_id)
{
	struct dbox_file *const *files, *file;
	unsigned int i, count;

	files = array_get(&storage->open_files, &count);
	for (i = 0; i < count; i++) {
		if (files[i]->file_id == file_id) {
			/* move to last in the array */
			file = files[i];
			array_delete(&storage->open_files, i, 1);
			array_append(&storage->open_files, &file, 1);
			return file;
		}
	}
	return NULL;
}

static void dbox_file_free(struct dbox_file *file)
{
	i_assert(file->refcount == 0);

	if (file->metadata_pool != NULL)
		pool_unref(&file->metadata_pool);
	dbox_file_close(file);
	i_free(file->current_path);
	i_free(file->fname);
	i_free(file);
}

void dbox_files_free(struct dbox_storage *storage)
{
	struct dbox_file *const *files;
	unsigned int i, count;

	files = array_get(&storage->open_files, &count);
	for (i = 0; i < count; i++)
		dbox_file_free(files[i]);
	array_clear(&storage->open_files);
}

static void
dbox_close_open_files(struct dbox_storage *storage, unsigned int close_count)
{
	struct dbox_file *const *files;
	unsigned int i, count;

	files = array_get(&storage->open_files, &count);
	for (i = 0; i < count;) {
		if (files[i]->refcount == 0) {
			dbox_file_free(files[i]);
			array_delete(&storage->open_files, i, 1);

			if (--close_count == 0)
				break;

			files = array_get(&storage->open_files, &count);
		} else {
			i++;
		}
	}
}

static char *
dbox_file_uid_get_fname(struct dbox_mailbox *mbox, uint32_t uid,
			bool *maildir_file_r)
{
	const char *fname;

	if (uid <= mbox->highest_maildir_uid &&
	    dbox_maildir_uid_get_fname(mbox, uid, &fname)) {
		*maildir_file_r = TRUE;
		return i_strdup(fname);
	} else {
		*maildir_file_r = FALSE;
		return i_strdup_printf(DBOX_MAIL_FILE_UID_FORMAT, uid);
	}
}

const char *dbox_file_get_primary_path(struct dbox_file *file)
{
	const char *dir;

	dir = file->single_mbox != NULL ? file->single_mbox->path :
		file->storage->storage_dir;
	return t_strdup_printf("%s/%s", dir, file->fname);
}

const char *dbox_file_get_alt_path(struct dbox_file *file)
{
	const char *dir;

	dir = file->single_mbox != NULL ? file->single_mbox->alt_path :
		file->storage->alt_storage_dir;
	return t_strdup_printf("%s/%s", dir, file->fname);
}

struct dbox_file *
dbox_file_init_single(struct dbox_mailbox *mbox, uint32_t uid)
{
	const struct dbox_settings *set = mbox->storage->set;
	struct dbox_file *file;
	bool maildir;

<<<<<<< HEAD
=======
	file = file_id == 0 ? NULL :
		dbox_find_and_move_open_file(mbox, file_id);
	if (file != NULL) {
		file->refcount++;
		return file;
	}

	count = array_count(&mbox->open_files);
	if (count > set->dbox_max_open_files)
		dbox_close_open_files(mbox, count - set->dbox_max_open_files);

>>>>>>> 412d5164
	file = i_new(struct dbox_file, 1);
	file->refcount = 1;
	file->storage = mbox->storage;
	file->single_mbox = mbox;
	file->fd = -1;
	file->cur_offset = (uoff_t)-1;
	if (uid != 0) {
		file->uid = uid;
		file->fname = dbox_file_uid_get_fname(mbox, uid, &maildir);
		file->maildir_file = maildir;
	} else {
		file->fname = dbox_generate_tmp_filename();
	}
	file->current_path = i_strdup_printf("%s/%s", mbox->path, file->fname);
	return file;
}

struct dbox_file *
dbox_file_init_multi(struct dbox_storage *storage, uint32_t file_id)
{
	struct dbox_file *file;
	unsigned int count;

	file = file_id == 0 ? NULL :
		dbox_find_and_move_open_file(storage, file_id);
	if (file != NULL) {
		file->refcount++;
		return file;
	}

	count = array_count(&storage->open_files);
	if (count > storage->max_open_files)
		dbox_close_open_files(storage, count - storage->max_open_files);

	file = i_new(struct dbox_file, 1);
	file->refcount = 1;
	file->storage = storage;
	file->file_id = file_id;
	file->fd = -1;
	file->cur_offset = (uoff_t)-1;
	file->fname = file_id == 0 ? dbox_generate_tmp_filename() :
		i_strdup_printf(DBOX_MAIL_FILE_MULTI_FORMAT, file_id);
	file->current_path =
		i_strdup_printf("%s/%s", storage->storage_dir, file->fname);

	if (file_id != 0)
		array_append(&storage->open_files, &file, 1);
	return file;
}

int dbox_file_assign_id(struct dbox_file *file, uint32_t id)
{
	const char *old_path;
	char *new_fname, *new_path;
	bool maildir;

	i_assert(!file->maildir_file);
	i_assert(file->uid == 0 && file->file_id == 0);
	i_assert(id != 0);

	old_path = file->current_path;
	if (file->single_mbox != NULL) {
		new_fname = dbox_file_uid_get_fname(file->single_mbox,
						    id, &maildir);
		new_path = i_strdup_printf("%s/%s", file->single_mbox->path,
					   new_fname);
	} else {
		new_fname = i_strdup_printf(DBOX_MAIL_FILE_MULTI_FORMAT, id);
		new_path = i_strdup_printf("%s/%s", file->storage->storage_dir,
					   new_fname);
	}
	if (rename(old_path, new_path) < 0) {
		mail_storage_set_critical(&file->storage->storage,
					  "rename(%s, %s) failed: %m",
					  old_path, new_path);
		i_free(new_fname);
		i_free(new_path);
		return -1;
	}
	i_free(file->fname);
	i_free(file->current_path);
	file->fname = new_fname;
	file->current_path = new_path;

	if (file->single_mbox != NULL)
		file->uid = id;
	else {
		file->file_id = id;
		array_append(&file->storage->open_files, &file, 1);
	}
	return 0;
}

void dbox_file_unref(struct dbox_file **_file)
{
	struct dbox_file *file = *_file;
	struct dbox_file *const *files, *oldest_file;
	unsigned int i, count;

	*_file = NULL;

	i_assert(file->refcount > 0);
	if (--file->refcount > 0)
		return;

	/* don't cache metadata seeks while file isn't being referenced */
	file->metadata_read_offset = (uoff_t)-1;

	if (file->file_id != 0) {
<<<<<<< HEAD
		files = array_get(&file->storage->open_files, &count);
		if (!file->deleted && count <= file->storage->max_open_files) {
=======
		files = array_get(&file->mbox->open_files, &count);
		if (!file->deleted &&
		    count <= file->mbox->storage->set->dbox_max_open_files) {
>>>>>>> 412d5164
			/* we can leave this file open for now */
			return;
		}

		/* close the oldest file with refcount=0 */
		for (i = 0; i < count; i++) {
			if (files[i]->refcount == 0)
				break;
		}
		oldest_file = files[i];
		array_delete(&file->storage->open_files, i, 1);
		if (oldest_file != file) {
			dbox_file_free(oldest_file);
			return;
		}
		/* have to close ourself */
	}

	dbox_file_free(file);
}

<<<<<<< HEAD
=======
static time_t day_begin_stamp(unsigned int days)
{
	struct tm tm;
	time_t stamp;

	if (days == 0)
		return 0;

	/* get beginning of today */
	tm = *localtime(&ioloop_time);
	tm.tm_hour = 0;
	tm.tm_min = 0;
	tm.tm_sec = 0;
	stamp = mktime(&tm);
	if (stamp == (time_t)-1)
		i_panic("mktime(today) failed");

	return stamp - (3600*24 * (days-1));
}

bool dbox_file_can_append(struct dbox_file *file, uoff_t mail_size)
{
	const struct dbox_settings *set = file->mbox->storage->set;

	if (file->nonappendable)
		return FALSE;

	if (file->append_offset == 0) {
		/* messages have been expunged */
		return FALSE;
	}

	if (file->append_offset < set->dbox_rotate_min_size ||
	    file->append_offset == file->file_header_size)
		return TRUE;
	if (file->append_offset + mail_size >= set->dbox_rotate_size)
		return FALSE;
	return file->create_time >= day_begin_stamp(set->dbox_rotate_days);
}

>>>>>>> 412d5164
static int dbox_file_parse_header(struct dbox_file *file, const char *line)
{
	const char *const *tmp, *value;
	unsigned int pos;
	enum dbox_header_key key;

	file->file_version = *line - '0';
	if (!i_isdigit(line[0]) || line[1] != ' ' ||
	    (file->file_version != 1 && file->file_version != DBOX_VERSION)) {
		dbox_file_set_corrupted(file, "Invalid dbox version");
		return -1;
	}
	line += 2;
	pos = 2;

	file->msg_header_size = 0;

	for (tmp = t_strsplit(line, " "); *tmp != NULL; tmp++) {
		key = **tmp;
		value = *tmp + 1;

		switch (key) {
		case DBOX_HEADER_OLDV1_APPEND_OFFSET:
			break;
		case DBOX_HEADER_MSG_HEADER_SIZE:
			file->msg_header_size = strtoul(value, NULL, 16);
			break;
		case DBOX_HEADER_CREATE_STAMP:
			file->create_time = strtoul(value, NULL, 16);
			break;
		}
		pos += strlen(value) + 2;
	}

	if (file->msg_header_size == 0) {
		dbox_file_set_corrupted(file, "Missing message header size");
		return -1;
	}
	return 0;
}

static int dbox_file_read_header(struct dbox_file *file)
{
	const char *line;
	unsigned int hdr_size;
	int ret;

	i_stream_seek(file->input, 0);
	line = i_stream_read_next_line(file->input);
	if (line == NULL) {
		if (file->input->stream_errno == 0) {
			dbox_file_set_corrupted(file,
				"EOF while reading file header");
			return 0;
		}

		dbox_file_set_syscall_error(file, "read()");
		return -1;
	}
	hdr_size = file->input->v_offset;
	T_BEGIN {
		ret = dbox_file_parse_header(file, line) < 0 ? 0 : 1;
	} T_END;
	if (ret > 0)
		file->file_header_size = hdr_size;
	return ret;
}

static int dbox_file_open_fd(struct dbox_file *file)
{
	const char *path;
	bool alt = FALSE;

	/* try the primary path first */
	path = dbox_file_get_primary_path(file);
	while ((file->fd = open(path, O_RDWR)) == -1) {
		if (errno != ENOENT) {
			mail_storage_set_critical(&file->storage->storage,
						  "open(%s) failed: %m", path);
			return -1;
		}

		if (file->storage->alt_storage_dir == NULL || alt) {
			/* not found */
			return 0;
		}

		/* try the alternative path */
		path = dbox_file_get_alt_path(file);
		alt = TRUE;
	}
	i_free(file->current_path);
	file->current_path = i_strdup(path);
	file->alt_path = alt;
	return 1;
}

int dbox_file_open(struct dbox_file *file, bool *deleted_r)
{
	int ret;

	*deleted_r = FALSE;
	if (file->input != NULL)
		return 1;

	if (file->fd == -1) {
		T_BEGIN {
			ret = dbox_file_open_fd(file);
		} T_END;
		if (ret <= 0) {
			if (ret < 0)
				return -1;
			*deleted_r = TRUE;
			return 1;
		}
	}

	file->input = i_stream_create_fd(file->fd, MAIL_READ_BLOCK_SIZE, FALSE);
	return file->maildir_file ? 1 :
		dbox_file_read_header(file);
}

int dbox_create_fd(struct dbox_storage *storage, const char *path)
{
	mode_t old_mask;
	int fd;

	old_mask = umask(0777 & ~storage->create_mode);
	fd = open(path, O_RDWR | O_CREAT | O_TRUNC, 0777);
	umask(old_mask);
	if (fd == -1) {
		mail_storage_set_critical(&storage->storage,
			"open(%s, O_CREAT) failed: %m", path);
	} else if (storage->create_gid != (gid_t)-1) {
		if (fchown(fd, (uid_t)-1, storage->create_gid) < 0) {
			mail_storage_set_critical(&storage->storage,
				"fchown(%s, -1, %ld) failed: %m",
				path, (long)storage->create_gid);
			/* continue anyway */
		}
	}
	return fd;
}

int dbox_file_header_write(struct dbox_file *file, struct ostream *output)
{
	string_t *hdr;

	hdr = t_str_new(128);
	str_printfa(hdr, "%u %c%x %c%x\n", DBOX_VERSION,
		    DBOX_HEADER_MSG_HEADER_SIZE,
		    (unsigned int)sizeof(struct dbox_message_header),
		    DBOX_HEADER_CREATE_STAMP, (unsigned int)ioloop_time);

	file->file_header_size = str_len(hdr);
	file->msg_header_size = sizeof(struct dbox_message_header);
	return o_stream_send(output, str_data(hdr), str_len(hdr));
}

static int dbox_file_create(struct dbox_file *file)
{
	i_assert(file->fd == -1);

	file->fd = dbox_create_fd(file->storage, file->current_path);
	if (file->fd == -1)
		return -1;
	file->output = o_stream_create_fd_file(file->fd, 0, FALSE);
	if (dbox_file_header_write(file, file->output) < 0) {
		dbox_file_set_syscall_error(file, "write()");
		return -1;
	}
	return 0;
}

int dbox_file_open_or_create(struct dbox_file *file, bool *deleted_r)
{
	int ret;

	*deleted_r = FALSE;

	if (file->file_id == 0 && file->uid == 0) {
		T_BEGIN {
			ret = dbox_file_create(file) < 0 ? -1 : 1;
		} T_END;
		return ret;
	} else if (file->input != NULL)
		return 1;
	else
		return dbox_file_open(file, deleted_r);
}

void dbox_file_close(struct dbox_file *file)
{
	dbox_file_unlock(file);
	if (file->input != NULL)
		i_stream_unref(&file->input);
	if (file->output != NULL)
		o_stream_unref(&file->output);
	if (file->fd != -1) {
		if (close(file->fd) < 0)
			dbox_file_set_syscall_error(file, "close()");
		file->fd = -1;
	}
	file->cur_offset = (uoff_t)-1;
}

int dbox_file_try_lock(struct dbox_file *file)
{
	int ret;

	i_assert(file->fd != -1);

	ret = file_try_lock(file->fd, file->current_path, F_WRLCK,
			    FILE_LOCK_METHOD_FCNTL, &file->lock);
	if (ret < 0) {
		mail_storage_set_critical(&file->storage->storage,
			"file_try_lock(%s) failed: %m", file->current_path);
	}
	return ret;
}

void dbox_file_unlock(struct dbox_file *file)
{
	struct stat st;

	if (file->lock != NULL) {
		if (file->output != NULL) {
			i_assert(o_stream_get_buffer_used_size(file->output) == 0);
			if (fstat(file->fd, &st) == 0 &&
			    (uoff_t)st.st_size != file->output->offset)
				i_fatal("dbox file modified while locked");
			o_stream_unref(&file->output);
		}
		file_unlock(&file->lock);
	}
	if (file->input != NULL)
		i_stream_sync(file->input);
}

int dbox_file_read_mail_header(struct dbox_file *file, uoff_t *physical_size_r)
{
	struct dbox_message_header hdr;
	struct stat st;
	const unsigned char *data;
	size_t size;
	int ret;

	if (file->maildir_file) {
		if (fstat(file->fd, &st) < 0) {
			dbox_file_set_syscall_error(file, "fstat()");
			return -1;
		}
		*physical_size_r = st.st_size;
		return 1;
	}

	ret = i_stream_read_data(file->input, &data, &size,
				 file->msg_header_size - 1);
	if (ret <= 0) {
		if (file->input->stream_errno == 0) {
			/* EOF, broken offset or file truncated */
			dbox_file_set_corrupted(file, "EOF reading msg header "
						"(got %"PRIuSIZE_T"/%u bytes)",
						size, file->msg_header_size);
			return 0;
		}
		dbox_file_set_syscall_error(file, "read()");
		return -1;
	}
	memcpy(&hdr, data, I_MIN(sizeof(hdr), file->msg_header_size));
	if (memcmp(hdr.magic_pre, DBOX_MAGIC_PRE, sizeof(hdr.magic_pre)) != 0) {
		/* probably broken offset */
		dbox_file_set_corrupted(file, "msg header has bad magic value");
		return 0;
	}

	if (data[file->msg_header_size-1] != '\n') {
		dbox_file_set_corrupted(file, "msg header doesn't end with LF");
		return 0;
	}

	*physical_size_r = hex2dec(hdr.message_size_hex,
				   sizeof(hdr.message_size_hex));
	return 1;
}

int dbox_file_get_mail_stream(struct dbox_file *file, uoff_t offset,
			      uoff_t *physical_size_r,
			      struct istream **stream_r, bool *expunged_r)
{
	uoff_t size;
	int ret;

	*expunged_r = FALSE;

	if (file->input == NULL) {
		if ((ret = dbox_file_open(file, expunged_r)) <= 0 ||
		    *expunged_r)
			return ret;
	}

	if (offset == 0)
		offset = file->file_header_size;

	if (offset != file->cur_offset) {
		i_stream_seek(file->input, offset);
		ret = dbox_file_read_mail_header(file, &size);
		if (ret <= 0)
			return ret;
		file->cur_offset = offset;
		file->cur_physical_size = size;
	}
	i_stream_seek(file->input, offset + file->msg_header_size);
	if (stream_r != NULL) {
		*stream_r = i_stream_create_limit(file->input,
						  file->cur_physical_size);
	}
	*physical_size_r = file->cur_physical_size;
	return 1;
}

static int
dbox_file_seek_next_at_metadata(struct dbox_file *file, uoff_t *offset)
{
	const char *line;
	int ret;

	i_stream_seek(file->input, *offset);
	if ((ret = dbox_file_metadata_skip_header(file)) <= 0)
		return ret;

	/* skip over the actual metadata */
	while ((line = i_stream_read_next_line(file->input)) != NULL) {
		if (*line == DBOX_METADATA_OLDV1_SPACE || *line == '\0') {
			/* end of metadata */
			break;
		}
	}
	*offset = file->input->v_offset;
	return 1;
}

void dbox_file_seek_rewind(struct dbox_file *file)
{
	file->cur_offset = (uoff_t)-1;
}

int dbox_file_seek_next(struct dbox_file *file, uoff_t *offset_r, bool *last_r)
{
	uoff_t offset, size;
	bool expunged;
	int ret;

	if (file->cur_offset == (uoff_t)-1) {
		/* first mail. we may not have read the file at all yet,
		   so set the offset afterwards. */
		offset = 0;
	} else {
		offset = file->cur_offset + file->msg_header_size +
			file->cur_physical_size;
		if ((ret = dbox_file_seek_next_at_metadata(file, &offset)) <= 0) {
			*offset_r = file->cur_offset;
			return ret;
		}
	}
	*offset_r = offset;

	if (file->input != NULL && i_stream_is_eof(file->input)) {
		*last_r = TRUE;
		return 0;
	}
	*last_r = FALSE;

	ret = dbox_file_get_mail_stream(file, offset, &size, NULL, &expunged);
	if (*offset_r == 0)
		*offset_r = file->file_header_size;
	return ret;
}

static int
dbox_file_seek_append_pos(struct dbox_file *file, uoff_t *append_offset_r)
{
	struct stat st;

	if (file->file_version != DBOX_VERSION ||
	    file->msg_header_size != sizeof(struct dbox_message_header)) {
		/* created by an incompatible version, can't append */
		return 0;
	}

	if (fstat(file->fd, &st) < 0) {
		dbox_file_set_syscall_error(file, "fstat()");
		return -1;
	}
	*append_offset_r = st.st_size;

	file->output = o_stream_create_fd_file(file->fd, 0, FALSE);
	o_stream_seek(file->output, st.st_size);
	return 1;
}

int dbox_file_get_append_stream(struct dbox_file *file, uoff_t *append_offset_r,
				struct ostream **stream_r)
{
	int ret;

	if (file->fd == -1) {
		/* creating a new file */
		i_assert(file->output == NULL);
		i_assert(file->file_id == 0 && file->uid == 0);

		if (dbox_file_create(file) < 0)
			return -1;

		if (file->single_mbox == NULL) {
			/* creating a new multi-file. even though we don't
			   need it locked while writing to it, by the time
			   we rename() it it needs to be locked. so we might
			   as well do it here. */
			if ((ret = dbox_file_try_lock(file)) <= 0) {
				if (ret < 0)
					return -1;
				mail_storage_set_critical(
					&file->storage->storage,
					"dbox: Couldn't lock created file: %s",
					file->current_path);
				return -1;
			}
		}
		i_assert(file->output != NULL);
	} else if (file->output == NULL) {
		i_assert(file->lock != NULL || file->single_mbox != NULL);

		ret = dbox_file_seek_append_pos(file, append_offset_r);
		if (ret <= 0)
			return ret;
	}

	o_stream_ref(file->output);
	*stream_r = file->output;
	return 1;
}

uoff_t dbox_file_get_next_append_offset(struct dbox_file *file)
{
	i_assert(file->output != NULL);

	return file->output->offset;
}

void dbox_file_cancel_append(struct dbox_file *file, uoff_t append_offset)
{
	(void)o_stream_flush(file->output);

	if (file->output->offset != append_offset) {
		if (ftruncate(file->fd, append_offset) < 0)
			dbox_file_set_syscall_error(file, "ftruncate()");
		o_stream_seek(file->output, append_offset);
	}
}

int dbox_file_flush_append(struct dbox_file *file)
{
	i_assert(file->output != NULL);

	if (o_stream_flush(file->output) < 0) {
		dbox_file_set_syscall_error(file, "write()");
		return -1;
	}

	if ((file->storage->storage.flags &
	     MAIL_STORAGE_FLAG_FSYNC_DISABLE) == 0) {
		if (fdatasync(file->fd) < 0) {
			dbox_file_set_syscall_error(file, "fdatasync()");
			return -1;
		}
	}
	return 0;
}

int dbox_file_metadata_skip_header(struct dbox_file *file)
{
	struct dbox_metadata_header metadata_hdr;
	const unsigned char *data;
	size_t size;
	int ret;

	ret = i_stream_read_data(file->input, &data, &size,
				 sizeof(metadata_hdr) - 1);
	if (ret <= 0) {
		if (file->input->stream_errno == 0) {
			/* EOF, broken offset */
			dbox_file_set_corrupted(file,
				"Unexpected EOF while reading metadata header");
			return 0;
		}
		dbox_file_set_syscall_error(file, "read()");
		return -1;
	}
	memcpy(&metadata_hdr, data, sizeof(metadata_hdr));
	if (memcmp(metadata_hdr.magic_post, DBOX_MAGIC_POST,
		   sizeof(metadata_hdr.magic_post)) != 0) {
		/* probably broken offset */
		dbox_file_set_corrupted(file,
			"metadata header has bad magic value");
		return 0;
	}
	i_stream_skip(file->input, sizeof(metadata_hdr));
	return 1;
}

static int
dbox_file_metadata_read_at(struct dbox_file *file, uoff_t metadata_offset)
{
	const char *line;
	int ret;

	if (file->metadata_pool != NULL)
		p_clear(file->metadata_pool);
	else {
		file->metadata_pool =
			pool_alloconly_create("dbox metadata", 1024);
	}
	p_array_init(&file->metadata, file->metadata_pool, 16);

	i_stream_seek(file->input, metadata_offset);
	if ((ret = dbox_file_metadata_skip_header(file)) <= 0)
		return ret;

	ret = 0;
	while ((line = i_stream_read_next_line(file->input)) != NULL) {
		if (*line == DBOX_METADATA_OLDV1_SPACE || *line == '\0') {
			/* end of metadata */
			ret = 1;
			break;
		}
		line = p_strdup(file->metadata_pool, line);
		array_append(&file->metadata, &line, 1);
	}
	if (ret == 0)
		dbox_file_set_corrupted(file, "missing end-of-metadata line");
	return ret;
}

int dbox_file_metadata_read(struct dbox_file *file)
{
	uoff_t metadata_offset;
	int ret;

	i_assert(file->cur_offset != (uoff_t)-1);

	if (file->metadata_read_offset == file->cur_offset ||
	    file->maildir_file)
		return 1;

	metadata_offset = file->cur_offset + file->msg_header_size +
		file->cur_physical_size;
	ret = dbox_file_metadata_read_at(file, metadata_offset);
	if (ret <= 0)
		return ret;

	file->metadata_read_offset = file->cur_offset;
	return 1;
}

const char *dbox_file_metadata_get(struct dbox_file *file,
				   enum dbox_metadata_key key)
{
	const char *const *metadata;
	unsigned int i, count;

	if (file->maildir_file)
		return dbox_file_maildir_metadata_get(file, key);

	metadata = array_get(&file->metadata, &count);
	for (i = 0; i < count; i++) {
		if (*metadata[i] == (char)key)
			return metadata[i] + 1;
	}
	return NULL;
}

int dbox_file_move(struct dbox_file *file, bool alt_path)
{
	struct ostream *output;
	const char *dest_dir, *temp_path, *dest_path;
	struct stat st;
	bool deleted;
	int out_fd, ret = 0;

	i_assert(file->input != NULL);
	i_assert(file->lock != NULL);

	if (file->alt_path == alt_path)
		return 0;

	if (stat(file->current_path, &st) < 0 && errno == ENOENT) {
		/* already expunged/moved by another session */
		dbox_file_unlock(file);
		return 0;
	}

	dest_dir = !alt_path ? dbox_file_get_primary_path(file) :
		dbox_file_get_alt_path(file);
	temp_path = t_strdup_printf("%s/%s", dest_dir,
				    dbox_generate_tmp_filename());

	/* first copy the file. make sure to catch every possible error
	   since we really don't want to break the file. */
	out_fd = open(temp_path, O_WRONLY | O_CREAT | O_TRUNC, 0600);
	if (out_fd == -1 && errno == ENOENT) {
		if (mkdir_parents(dest_dir, 0700) < 0 && errno != EEXIST) {
			mail_storage_set_critical(&file->storage->storage,
				"mkdir_parents(%s) failed: %m", dest_dir);
			return -1;
		}
		out_fd = open(temp_path, O_WRONLY | O_CREAT | O_TRUNC, 0600);
	}
	if (out_fd == -1) {
		mail_storage_set_critical(&file->storage->storage,
			"open(%s, O_CREAT) failed: %m", temp_path);
		return -1;
	}
	output = o_stream_create_fd_file(out_fd, 0, FALSE);
	i_stream_seek(file->input, 0);
	while ((ret = o_stream_send_istream(output, file->input)) > 0) ;
	if (ret == 0)
		ret = o_stream_flush(output);
	if (output->stream_errno != 0) {
		errno = output->stream_errno;
		mail_storage_set_critical(&file->storage->storage,
					  "write(%s) failed: %m", temp_path);
		ret = -1;
	} else if (file->input->stream_errno != 0) {
		errno = file->input->stream_errno;
		dbox_file_set_syscall_error(file, "ftruncate()");
		ret = -1;
	} else if (ret < 0) {
		mail_storage_set_critical(&file->storage->storage,
			"o_stream_send_istream(%s, %s) "
			"failed with unknown error",
			temp_path, file->current_path);
	}
	o_stream_unref(&output);

	if ((file->storage->storage.flags &
	     MAIL_STORAGE_FLAG_FSYNC_DISABLE) == 0 && ret == 0) {
		if (fsync(out_fd) < 0) {
			mail_storage_set_critical(&file->storage->storage,
				"fsync(%s) failed: %m", temp_path);
			ret = -1;
		}
	}
	if (close(out_fd) < 0) {
		mail_storage_set_critical(&file->storage->storage,
			"close(%s) failed: %m", temp_path);
		ret = -1;
	}
	if (ret < 0) {
		(void)unlink(temp_path);
		return -1;
	}

	/* the temp file was successfully written. rename it now to the
	   destination file. the destination shouldn't exist, but if it does
	   its contents should be the same (except for maybe older metadata) */
	dest_path = t_strdup_printf("%s/%s", dest_dir, file->fname);
	if (rename(temp_path, dest_path) < 0) {
		mail_storage_set_critical(&file->storage->storage,
			"rename(%s, %s) failed: %m", temp_path, dest_path);
		(void)unlink(temp_path);
		return -1;
	}
	if ((file->storage->storage.flags &
	     MAIL_STORAGE_FLAG_FSYNC_DISABLE) == 0) {
		if (fdatasync_path(dest_dir) < 0) {
			mail_storage_set_critical(&file->storage->storage,
				"fdatasync(%s) failed: %m", dest_dir);
			(void)unlink(dest_path);
			return -1;
		}
	}
	if (unlink(file->current_path) < 0) {
		dbox_file_set_syscall_error(file, "unlink()");
		if (errno == EACCES) {
			/* configuration problem? revert the write */
			(void)unlink(dest_path);
		}
		/* who knows what happened to the file. keep both just to be
		   sure both won't get deleted. */
		return -1;
	}

	/* file was successfully moved - reopen it */
	dbox_file_close(file);
	if (dbox_file_open(file, &deleted) <= 0) {
		mail_storage_set_critical(&file->storage->storage,
			"dbox_file_move(%s): reopening file failed", dest_path);
		return -1;
	}
	return 0;
}

void dbox_msg_header_fill(struct dbox_message_header *dbox_msg_hdr,
			  uoff_t message_size)
{
	memset(dbox_msg_hdr, ' ', sizeof(*dbox_msg_hdr));
	memcpy(dbox_msg_hdr->magic_pre, DBOX_MAGIC_PRE,
	       sizeof(dbox_msg_hdr->magic_pre));
	dbox_msg_hdr->type = DBOX_MESSAGE_TYPE_NORMAL;
	dec2hex(dbox_msg_hdr->message_size_hex, message_size,
		sizeof(dbox_msg_hdr->message_size_hex));
	dbox_msg_hdr->save_lf = '\n';
}<|MERGE_RESOLUTION|>--- conflicted
+++ resolved
@@ -156,24 +156,9 @@
 struct dbox_file *
 dbox_file_init_single(struct dbox_mailbox *mbox, uint32_t uid)
 {
-	const struct dbox_settings *set = mbox->storage->set;
 	struct dbox_file *file;
 	bool maildir;
 
-<<<<<<< HEAD
-=======
-	file = file_id == 0 ? NULL :
-		dbox_find_and_move_open_file(mbox, file_id);
-	if (file != NULL) {
-		file->refcount++;
-		return file;
-	}
-
-	count = array_count(&mbox->open_files);
-	if (count > set->dbox_max_open_files)
-		dbox_close_open_files(mbox, count - set->dbox_max_open_files);
-
->>>>>>> 412d5164
 	file = i_new(struct dbox_file, 1);
 	file->refcount = 1;
 	file->storage = mbox->storage;
@@ -205,8 +190,10 @@
 	}
 
 	count = array_count(&storage->open_files);
-	if (count > storage->max_open_files)
-		dbox_close_open_files(storage, count - storage->max_open_files);
+	if (count > storage->set->dbox_max_open_files) {
+		dbox_close_open_files(storage, count -
+				      storage->set->dbox_max_open_files);
+	}
 
 	file = i_new(struct dbox_file, 1);
 	file->refcount = 1;
@@ -283,14 +270,9 @@
 	file->metadata_read_offset = (uoff_t)-1;
 
 	if (file->file_id != 0) {
-<<<<<<< HEAD
 		files = array_get(&file->storage->open_files, &count);
-		if (!file->deleted && count <= file->storage->max_open_files) {
-=======
-		files = array_get(&file->mbox->open_files, &count);
 		if (!file->deleted &&
-		    count <= file->mbox->storage->set->dbox_max_open_files) {
->>>>>>> 412d5164
+		    count <= file->storage->set->dbox_max_open_files) {
 			/* we can leave this file open for now */
 			return;
 		}
@@ -312,49 +294,6 @@
 	dbox_file_free(file);
 }
 
-<<<<<<< HEAD
-=======
-static time_t day_begin_stamp(unsigned int days)
-{
-	struct tm tm;
-	time_t stamp;
-
-	if (days == 0)
-		return 0;
-
-	/* get beginning of today */
-	tm = *localtime(&ioloop_time);
-	tm.tm_hour = 0;
-	tm.tm_min = 0;
-	tm.tm_sec = 0;
-	stamp = mktime(&tm);
-	if (stamp == (time_t)-1)
-		i_panic("mktime(today) failed");
-
-	return stamp - (3600*24 * (days-1));
-}
-
-bool dbox_file_can_append(struct dbox_file *file, uoff_t mail_size)
-{
-	const struct dbox_settings *set = file->mbox->storage->set;
-
-	if (file->nonappendable)
-		return FALSE;
-
-	if (file->append_offset == 0) {
-		/* messages have been expunged */
-		return FALSE;
-	}
-
-	if (file->append_offset < set->dbox_rotate_min_size ||
-	    file->append_offset == file->file_header_size)
-		return TRUE;
-	if (file->append_offset + mail_size >= set->dbox_rotate_size)
-		return FALSE;
-	return file->create_time >= day_begin_stamp(set->dbox_rotate_days);
-}
-
->>>>>>> 412d5164
 static int dbox_file_parse_header(struct dbox_file *file, const char *line)
 {
 	const char *const *tmp, *value;
@@ -825,8 +764,7 @@
 		return -1;
 	}
 
-	if ((file->storage->storage.flags &
-	     MAIL_STORAGE_FLAG_FSYNC_DISABLE) == 0) {
+	if (!file->storage->storage.set->fsync_disable) {
 		if (fdatasync(file->fd) < 0) {
 			dbox_file_set_syscall_error(file, "fdatasync()");
 			return -1;
@@ -1000,8 +938,7 @@
 	}
 	o_stream_unref(&output);
 
-	if ((file->storage->storage.flags &
-	     MAIL_STORAGE_FLAG_FSYNC_DISABLE) == 0 && ret == 0) {
+	if (!file->storage->storage.set->fsync_disable && ret == 0) {
 		if (fsync(out_fd) < 0) {
 			mail_storage_set_critical(&file->storage->storage,
 				"fsync(%s) failed: %m", temp_path);
@@ -1028,8 +965,7 @@
 		(void)unlink(temp_path);
 		return -1;
 	}
-	if ((file->storage->storage.flags &
-	     MAIL_STORAGE_FLAG_FSYNC_DISABLE) == 0) {
+	if (!file->storage->storage.set->fsync_disable) {
 		if (fdatasync_path(dest_dir) < 0) {
 			mail_storage_set_critical(&file->storage->storage,
 				"fdatasync(%s) failed: %m", dest_dir);
