--- conflicted
+++ resolved
@@ -1,10 +1,7 @@
 /* Copyright (c) 2006-2011 Dovecot authors, see the included COPYING file */
 
 #include "lib.h"
-<<<<<<< HEAD
 #include "array.h"
-=======
->>>>>>> 1d12827c
 #include "imap-match.h"
 #include "mailbox-list-private.h"
 
@@ -136,29 +133,19 @@
 		    enum mailbox_list_iter_flags flags)
 {
 	struct noop_list_iterate_context *ctx;
-	struct imap_match_glob *glob;
 
 	ctx = i_new(struct noop_list_iterate_context, 1);
 	ctx->ctx.list = list;
 	ctx->ctx.flags = flags;
-<<<<<<< HEAD
 	ctx->ctx.glob = imap_match_init_multiple(default_pool, patterns, TRUE,
 						 mail_namespace_get_sep(list->ns));
 	array_create(&ctx->ctx.module_contexts, default_pool, sizeof(void *), 5);
-	if ((list->ns->flags & NAMESPACE_FLAG_INBOX_USER) != 0) {
+	if ((list->ns->flags & NAMESPACE_FLAG_INBOX_USER) != 0 &&
+	    imap_match(ctx->ctx.glob, "INBOX") == IMAP_MATCH_YES) {
 		ctx->list_inbox = TRUE;
-=======
-	if ((list->ns->flags & NAMESPACE_FLAG_INBOX_USER) != 0) T_BEGIN {
->>>>>>> 1d12827c
 		ctx->inbox_info.ns = list->ns;
 		ctx->inbox_info.name = "INBOX";
-
-		glob = imap_match_init_multiple(pool_datastack_create(),
-						patterns, TRUE,
-						list->hierarchy_sep);
-		if (imap_match(glob, "INBOX") == IMAP_MATCH_YES)
-			ctx->list_inbox = TRUE;
-	} T_END;
+	}
 	return &ctx->ctx;
 }
 
