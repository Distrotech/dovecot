--- conflicted
+++ resolved
@@ -99,36 +99,8 @@
 
 	const char *mail_location;
 	bool mail_debug;
-<<<<<<< HEAD
-	bool mail_full_filesystem_access;
-	unsigned int mail_max_keyword_length;
-	bool mail_save_crlf;
-	bool mmap_disable;
-	bool dotlock_use_excl;
-	bool fsync_disable;
-	bool mail_nfs_storage;
-	bool mail_nfs_index;
-	bool mailbox_list_index_disable;
-	const char *lock_method;
-	bool maildir_stat_dirs;
-	bool maildir_copy_with_hardlinks;
-	bool maildir_copy_preserve_filename;
 	bool maildir_very_dirty_syncs;
-	const char *mbox_read_locks;
-	const char *mbox_write_locks;
-	unsigned int mbox_lock_timeout;
-	unsigned int mbox_dotlock_change_timeout;
-	unsigned int mbox_min_index_size;
-	bool mbox_dirty_syncs;
-	bool mbox_very_dirty_syncs;
-	bool mbox_lazy_writes;
-	unsigned int dbox_rotate_size;
-	unsigned int dbox_rotate_min_size;
-	unsigned int dbox_rotate_days;
 	unsigned int dbox_purge_min_percentage;
-=======
-	unsigned int umask;
->>>>>>> 412d5164
 	bool mail_drop_priv_before_exec;
 
 	const char *mail_executable;
