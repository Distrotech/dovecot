#ifndef IMAP_PARSER_H
#define IMAP_PARSER_H

#include "imap-arg.h"

enum imap_parser_flags {
	/* Set this flag if you wish to read only size of literal argument
	   and not convert literal into string. Useful when you need to deal
	   with large literal sizes. The literal must be the last read
	   parameter. */
	IMAP_PARSE_FLAG_LITERAL_SIZE	= 0x01,
	/* Don't remove '\' chars from string arguments */
	IMAP_PARSE_FLAG_NO_UNESCAPE	= 0x02,
	/* Return literals as IMAP_ARG_LITERAL instead of IMAP_ARG_STRING */
	IMAP_PARSE_FLAG_LITERAL_TYPE	= 0x04,
	/* Don't check if atom contains invalid characters */
	IMAP_PARSE_FLAG_ATOM_ALLCHARS	= 0x08,
	/* Allow strings to contain CRLFs */
	IMAP_PARSE_FLAG_MULTILINE_STR	= 0x10,
<<<<<<< HEAD
	/* Parse in list context; ')' parses as EOL */
	IMAP_PARSE_FLAG_INSIDE_LIST	= 0x20,
	/* Parse literal8 and set it as flag to imap_arg. */
	IMAP_PARSE_FLAG_LITERAL8	= 0x40
=======
	/* We're parsing IMAP server replies. Parse the "text" after
	   OK/NO/BAD/BYE replies as a single atom. We assume that the initial
	   "*" or tag was already skipped over. */
	IMAP_PARSE_FLAG_SERVER_TEXT	= 0x20
>>>>>>> 9088f819
};

struct imap_parser;

/* Create new IMAP argument parser. output is used for sending command
   continuation requests for literals.

   max_line_size can be used to approximately limit the maximum amount of
   memory that gets allocated when parsing a line. Input buffer size limits
   the maximum size of each parsed token.

   Usually the largest lines are large only because they have a one huge
   message set token, so you'll probably want to keep input buffer size the
   same as max_line_size. That means the maximum memory usage is around
   2 * max_line_size. */
struct imap_parser *
imap_parser_create(struct istream *input, struct ostream *output,
		   size_t max_line_size) ATTR_NULL(2);
void imap_parser_ref(struct imap_parser *parser);
void imap_parser_unref(struct imap_parser **parser);

/* Reset the parser to initial state. */
void imap_parser_reset(struct imap_parser *parser);

/* Change parser's input and output streams */
void imap_parser_set_streams(struct imap_parser *parser, struct istream *input,
			     struct ostream *output) ATTR_NULL(3);

/* Return the last error in parser. fatal is set to TRUE if there's no way to
   continue parsing, currently only if too large non-sync literal size was
   given. */
const char *imap_parser_get_error(struct imap_parser *parser, bool *fatal);

/* Read a number of arguments. This function doesn't call i_stream_read(), you
   need to do that. Returns number of arguments read (may be less than count
   in case of EOL), -2 if more data is needed or -1 if error occurred.

   count-sized array of arguments are stored into args when return value is
   0 or larger. If all arguments weren't read, they're set to NIL. count
   can be set to 0 to read all arguments in the line. Last element in
   args is always of type IMAP_ARG_EOL. */
int imap_parser_read_args(struct imap_parser *parser, unsigned int count,
			  enum imap_parser_flags flags,
			  const struct imap_arg **args_r);
/* If parsing ended with literal size, return it. */
bool imap_parser_get_literal_size(struct imap_parser *parser, uoff_t *size_r);
/* IMAP_PARSE_FLAG_LITERAL_SIZE is set and last read argument was a literal.
   Calling this function causes the literal size to be replaced with the actual
   literal data when continuing argument parsing. */
void imap_parser_read_last_literal(struct imap_parser *parser);

/* just like imap_parser_read_args(), but assume \n at end of data in
   input stream. */
int imap_parser_finish_line(struct imap_parser *parser, unsigned int count,
			    enum imap_parser_flags flags,
			    const struct imap_arg **args_r);

/* Read one word - used for reading tag and command name.
   Returns NULL if more data is needed. */
const char *imap_parser_read_word(struct imap_parser *parser);

#endif<|MERGE_RESOLUTION|>--- conflicted
+++ resolved
@@ -17,17 +17,14 @@
 	IMAP_PARSE_FLAG_ATOM_ALLCHARS	= 0x08,
 	/* Allow strings to contain CRLFs */
 	IMAP_PARSE_FLAG_MULTILINE_STR	= 0x10,
-<<<<<<< HEAD
 	/* Parse in list context; ')' parses as EOL */
 	IMAP_PARSE_FLAG_INSIDE_LIST	= 0x20,
 	/* Parse literal8 and set it as flag to imap_arg. */
-	IMAP_PARSE_FLAG_LITERAL8	= 0x40
-=======
+	IMAP_PARSE_FLAG_LITERAL8	= 0x40,
 	/* We're parsing IMAP server replies. Parse the "text" after
 	   OK/NO/BAD/BYE replies as a single atom. We assume that the initial
 	   "*" or tag was already skipped over. */
-	IMAP_PARSE_FLAG_SERVER_TEXT	= 0x20
->>>>>>> 9088f819
+	IMAP_PARSE_FLAG_SERVER_TEXT	= 0x80
 };
 
 struct imap_parser;
