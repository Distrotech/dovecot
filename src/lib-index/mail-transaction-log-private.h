#ifndef MAIL_TRANSACTION_LOG_VIEW_H
#define MAIL_TRANSACTION_LOG_VIEW_H

#include "buffer.h"
#include "mail-transaction-log.h"

struct dotlock_settings;

/* Synchronization can take a while sometimes, especially when copying lots of
   mails. */
<<<<<<< HEAD
#define MAIL_TRANSACTION_LOG_LOCK_TIMEOUT (3*60)
#define MAIL_TRANSACTION_LOG_LOCK_CHANGE_TIMEOUT (3*60)
=======
#define MAIL_TRANSCATION_LOG_LOCK_TIMEOUT (3*60)
#define MAIL_TRANSCATION_LOG_LOCK_CHANGE_TIMEOUT (3*60)
#define MAIL_TRANSACTION_LOG_LOCK_WARN_SECS 30
>>>>>>> dff0fb84

/* Rotate when log is older than ROTATE_TIME and larger than MIN_SIZE */
#define MAIL_TRANSACTION_LOG_ROTATE_MIN_SIZE (1024*32)
/* If log is larger than MAX_SIZE, rotate regardless of the time */
#define MAIL_TRANSACTION_LOG_ROTATE_MAX_SIZE (1024*1024)
#define MAIL_TRANSACTION_LOG_ROTATE_TIME (60*5)

/* Delete .log.2 files older than this many seconds. Don't be too eager,
   older files are useful for QRESYNC and dsync. */
#define MAIL_TRANSACTION_LOG2_STALE_SECS (60*60*24*2)

#define MAIL_TRANSACTION_LOG_FILE_IN_MEMORY(file) ((file)->fd == -1)

#define LOG_FILE_MODSEQ_CACHE_SIZE 10

struct modseq_cache {
	uoff_t offset;
	uint64_t highest_modseq;
};

struct mail_transaction_log_file {
	struct mail_transaction_log *log;
        struct mail_transaction_log_file *next;

	/* refcount=0 is a valid state. files start that way, and they're
	   freed only when mail_transaction_logs_clean() is called. */
	int refcount;

	char *filepath;
	int fd;

	ino_t st_ino;
	dev_t st_dev;
	time_t last_mtime;
	uoff_t last_size;

	struct mail_transaction_log_header hdr;
	buffer_t mmap_buffer;
	buffer_t *buffer;
	uoff_t buffer_offset;
	void *mmap_base;
	size_t mmap_size;

	/* points to the next uncommitted transaction. usually same as EOF. */
	uoff_t sync_offset;
	/* highest modseq at sync_offset */
	uint64_t sync_highest_modseq;
	/* saved_tail_offset is the offset that was last written to transaction
	   log. max_tail_offset is what should be written to the log the next
	   time a transaction is written. transaction log handling may update
	   max_tail_offset automatically by making it skip external transactions
	   after the last saved offset (to avoid re-reading them unneededly). */
	uoff_t saved_tail_offset, max_tail_offset;
	/* don't give warnings about saved_tail_offset shrinking if
	   sync_offset is less than this. */
	uoff_t saved_tail_sync_offset;

	/* if we've seen _INDEX_[UN9DELETED transaction in this file,
	   this is the offset. otherwise (uoff_t)-1 */
	uoff_t index_deleted_offset, index_undeleted_offset;

	struct modseq_cache modseq_cache[LOG_FILE_MODSEQ_CACHE_SIZE];

	struct file_lock *file_lock;
	time_t lock_created;

	unsigned int locked:1;
	unsigned int locked_sync_offset_updated:1;
	unsigned int corrupted:1;
};

struct mail_transaction_log {
	struct mail_index *index;
        struct mail_transaction_log_view *views;
	char *filepath, *filepath2;

	/* files is a linked list of all the opened log files. the list is
	   sorted by the log file sequence, so that transaction views can use
	   them easily. head contains a pointer to the newest log file. */
	struct mail_transaction_log_file *files, *head;
	/* open_file is used temporarily while opening the log file.
	   if _open() failed, it's left there for _create(). */
	struct mail_transaction_log_file *open_file;

	unsigned int dotlock_count;
	struct dotlock *dotlock;

	unsigned int nfs_flush:1;
	unsigned int log_2_unlink_checked:1;
};

void
mail_transaction_log_file_set_corrupted(struct mail_transaction_log_file *file,
					const char *fmt, ...)
	ATTR_FORMAT(2, 3);

void mail_transaction_log_get_dotlock_set(struct mail_transaction_log *log,
					  struct dotlock_settings *set_r);

struct mail_transaction_log_file *
mail_transaction_log_file_alloc_in_memory(struct mail_transaction_log *log);
struct mail_transaction_log_file *
mail_transaction_log_file_alloc(struct mail_transaction_log *log,
				const char *path);
void mail_transaction_log_file_free(struct mail_transaction_log_file **file);

int mail_transaction_log_file_open(struct mail_transaction_log_file *file);
int mail_transaction_log_file_create(struct mail_transaction_log_file *file,
				     bool reset);
int mail_transaction_log_file_lock(struct mail_transaction_log_file *file);

int mail_transaction_log_find_file(struct mail_transaction_log *log,
				   uint32_t file_seq, bool nfs_flush,
				   struct mail_transaction_log_file **file_r);

/* Returns 1 if ok, 0 if file is corrupted or offset range is invalid,
   -1 if I/O error */
int mail_transaction_log_file_map(struct mail_transaction_log_file *file,
				  uoff_t start_offset, uoff_t end_offset);
void mail_transaction_log_file_move_to_memory(struct mail_transaction_log_file
					      *file);

void mail_transaction_logs_clean(struct mail_transaction_log *log);

bool mail_transaction_log_want_rotate(struct mail_transaction_log *log);
int mail_transaction_log_rotate(struct mail_transaction_log *log, bool reset);
int mail_transaction_log_lock_head(struct mail_transaction_log *log);
void mail_transaction_log_file_unlock(struct mail_transaction_log_file *file);

void mail_transaction_update_modseq(const struct mail_transaction_header *hdr,
				    const void *data, uint64_t *cur_modseq);
int mail_transaction_log_file_get_highest_modseq_at(
		struct mail_transaction_log_file *file,
		uoff_t offset, uint64_t *highest_modseq_r);
int mail_transaction_log_file_get_modseq_next_offset(
		struct mail_transaction_log_file *file,
		uint64_t modseq, uoff_t *next_offset_r);

#endif<|MERGE_RESOLUTION|>--- conflicted
+++ resolved
@@ -8,14 +8,9 @@
 
 /* Synchronization can take a while sometimes, especially when copying lots of
    mails. */
-<<<<<<< HEAD
 #define MAIL_TRANSACTION_LOG_LOCK_TIMEOUT (3*60)
 #define MAIL_TRANSACTION_LOG_LOCK_CHANGE_TIMEOUT (3*60)
-=======
-#define MAIL_TRANSCATION_LOG_LOCK_TIMEOUT (3*60)
-#define MAIL_TRANSCATION_LOG_LOCK_CHANGE_TIMEOUT (3*60)
 #define MAIL_TRANSACTION_LOG_LOCK_WARN_SECS 30
->>>>>>> dff0fb84
 
 /* Rotate when log is older than ROTATE_TIME and larger than MIN_SIZE */
 #define MAIL_TRANSACTION_LOG_ROTATE_MIN_SIZE (1024*32)
