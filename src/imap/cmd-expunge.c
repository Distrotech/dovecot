/* Copyright (c) 2002-2008 Dovecot authors, see the included COPYING file */

#include "common.h"
#include "commands.h"
#include "imap-search.h"
#include "imap-expunge.h"

static bool cmd_expunge_callback(struct client_command_context *cmd)
{
	if (cmd->client->sync_seen_deletes && !cmd->uid) {
		/* Outlook workaround: session 1 set \Deleted flag and
		   session 2 tried to expunge without having seen it yet.
		   expunge again. MAILBOX_TRANSACTION_FLAG_REFRESH should
		   have caught this already if index files are used. */
		return cmd_expunge(cmd);
	}

	client_send_tagline(cmd, "OK Expunge completed.");
	return TRUE;
}

static bool cmd_expunge_callback_qresync(struct client_command_context *cmd)
{
	struct mailbox_status status;

	if (!cmd->client->sync_seen_expunges)
		client_send_tagline(cmd, "OK Expunge completed.");
	else {
		mailbox_get_status(cmd->client->mailbox,
				   STATUS_HIGHESTMODSEQ, &status);
		client_send_tagline(cmd, t_strdup_printf(
			"OK [HIGHESTMODSEQ %llu] Expunge completed.",
			(unsigned long long)status.highest_modseq));
	}
	return TRUE;
}

static bool cmd_expunge_finish(struct client_command_context *cmd,
			       struct mail_search_args *search_args)
{
	struct client *client = cmd->client;

	if (imap_expunge(client->mailbox, search_args == NULL ? NULL :
			 search_args->args) < 0) {
		client_send_storage_error(cmd,
					  mailbox_get_storage(client->mailbox));
		return TRUE;
	}
	if (search_args != NULL)
		mail_search_args_unref(&search_args);

	client->sync_seen_deletes = FALSE;
	client->sync_seen_expunges = FALSE;
	if ((client->enabled_features & MAILBOX_FEATURE_QRESYNC) != 0) {
		return cmd_sync_callback(cmd, 0, IMAP_SYNC_FLAG_SAFE,
					 cmd_expunge_callback_qresync);
	} else {
		return cmd_sync_callback(cmd, 0, IMAP_SYNC_FLAG_SAFE,
					 cmd_expunge_callback);
	}
}

bool cmd_uid_expunge(struct client_command_context *cmd)
{
	const struct imap_arg *args;
	struct mail_search_args *search_args;
	const char *uidset;
	int ret;

	if (!client_read_args(cmd, 1, 0, &args))
		return FALSE;

	if (!client_verify_open_mailbox(cmd))
		return TRUE;

	uidset = imap_arg_string(&args[0]);
	if (uidset == NULL) {
		client_send_command_error(cmd, "Invalid arguments.");
		return TRUE;
	}

<<<<<<< HEAD
	ret = imap_search_get_seqset(cmd, uidset, TRUE, &search_args);
	if (ret <= 0)
		return ret < 0;
	return cmd_expunge_finish(cmd, search_args);
=======
	search_arg = imap_search_get_arg(cmd, uidset, TRUE);
	if (search_arg == NULL)
		return TRUE;

	if (imap_expunge(client->mailbox, search_arg)) {
		return cmd_sync(cmd, MAILBOX_SYNC_FLAG_EXPUNGE,
				IMAP_SYNC_FLAG_SAFE,
				"OK Expunge completed.");
	} else {
		client_send_storage_error(cmd,
					  mailbox_get_storage(client->mailbox));
		return TRUE;
	}
}

static bool cmd_expunge_callback(struct client_command_context *cmd)
{
	if (cmd->client->sync_seen_deletes) {
		/* Outlook workaround: session 1 set \Deleted flag and
		   session 2 tried to expunge without having seen it yet.
		   expunge again. */
		return cmd_expunge(cmd);
	}

	client_send_tagline(cmd, "OK Expunge completed.");
	return TRUE;
>>>>>>> f30e5184
}

bool cmd_expunge(struct client_command_context *cmd)
{
	if (!client_verify_open_mailbox(cmd))
		return TRUE;

<<<<<<< HEAD
	return cmd_expunge_finish(cmd, NULL);
=======
	cmd->client->sync_seen_deletes = FALSE;
	if (imap_expunge(client->mailbox, NULL)) {
		return cmd_sync_callback(cmd, MAILBOX_SYNC_FLAG_EXPUNGE,
					 IMAP_SYNC_FLAG_SAFE,
					 cmd_expunge_callback);
	} else {
		client_send_storage_error(cmd,
					  mailbox_get_storage(client->mailbox));
		return TRUE;
	}
>>>>>>> f30e5184
}<|MERGE_RESOLUTION|>--- conflicted
+++ resolved
@@ -52,10 +52,12 @@
 	client->sync_seen_deletes = FALSE;
 	client->sync_seen_expunges = FALSE;
 	if ((client->enabled_features & MAILBOX_FEATURE_QRESYNC) != 0) {
-		return cmd_sync_callback(cmd, 0, IMAP_SYNC_FLAG_SAFE,
+		return cmd_sync_callback(cmd, MAILBOX_SYNC_FLAG_EXPUNGE,
+					 IMAP_SYNC_FLAG_SAFE,
 					 cmd_expunge_callback_qresync);
 	} else {
-		return cmd_sync_callback(cmd, 0, IMAP_SYNC_FLAG_SAFE,
+		return cmd_sync_callback(cmd, MAILBOX_SYNC_FLAG_EXPUNGE,
+					 IMAP_SYNC_FLAG_SAFE,
 					 cmd_expunge_callback);
 	}
 }
@@ -79,39 +81,10 @@
 		return TRUE;
 	}
 
-<<<<<<< HEAD
 	ret = imap_search_get_seqset(cmd, uidset, TRUE, &search_args);
 	if (ret <= 0)
 		return ret < 0;
 	return cmd_expunge_finish(cmd, search_args);
-=======
-	search_arg = imap_search_get_arg(cmd, uidset, TRUE);
-	if (search_arg == NULL)
-		return TRUE;
-
-	if (imap_expunge(client->mailbox, search_arg)) {
-		return cmd_sync(cmd, MAILBOX_SYNC_FLAG_EXPUNGE,
-				IMAP_SYNC_FLAG_SAFE,
-				"OK Expunge completed.");
-	} else {
-		client_send_storage_error(cmd,
-					  mailbox_get_storage(client->mailbox));
-		return TRUE;
-	}
-}
-
-static bool cmd_expunge_callback(struct client_command_context *cmd)
-{
-	if (cmd->client->sync_seen_deletes) {
-		/* Outlook workaround: session 1 set \Deleted flag and
-		   session 2 tried to expunge without having seen it yet.
-		   expunge again. */
-		return cmd_expunge(cmd);
-	}
-
-	client_send_tagline(cmd, "OK Expunge completed.");
-	return TRUE;
->>>>>>> f30e5184
 }
 
 bool cmd_expunge(struct client_command_context *cmd)
@@ -119,18 +92,5 @@
 	if (!client_verify_open_mailbox(cmd))
 		return TRUE;
 
-<<<<<<< HEAD
 	return cmd_expunge_finish(cmd, NULL);
-=======
-	cmd->client->sync_seen_deletes = FALSE;
-	if (imap_expunge(client->mailbox, NULL)) {
-		return cmd_sync_callback(cmd, MAILBOX_SYNC_FLAG_EXPUNGE,
-					 IMAP_SYNC_FLAG_SAFE,
-					 cmd_expunge_callback);
-	} else {
-		client_send_storage_error(cmd,
-					  mailbox_get_storage(client->mailbox));
-		return TRUE;
-	}
->>>>>>> f30e5184
 }